/* eslint-disable @typescript-eslint/no-explicit-any */

import snakeCase from "snake-case";
import {toHex} from "../bytes";
import {AnySSZType, FullSSZType, parseType, Type} from "@chainsafe/ssz-type-schema";
import {BitList, BitVector} from "@chainsafe/bit-utils";
import {objectToCamelCase} from "../misc";

export function toJson(o: object): object {
  o = {...o};
  for (const key in o) {
    const newKey = snakeCase(key);
    //@ts-ignore
    o[newKey] = o[key] !== null ? serializeToJson(o[key]) : null;
    if (newKey !== key) {
      //@ts-ignore
      delete o[key];
    }
  }
  return o;
}

function serializeToJson(value: any): any {
  if (Buffer.isBuffer(value)) {
    return toHex(value);
  }
  if (typeof value === "bigint") {
    return value.toString();
  }
  if (BitVector.isBitVector(value)) {
    return Buffer.from((value as BitVector).toBitfield()).toString("hex");
  }
  if (BitList.isBitList(value)) {
    return Buffer.from((value as BitList).serialize()).toString("hex");
  }
  if (Array.isArray(value)) {
    return value.map(toJson);
  }
  if (typeof value === "object") {
    return toJson(value);
  }
  return value;
}

export function fromJson<T>(value: object, type: AnySSZType): T {
  value = objectToCamelCase({...value});
  return expandJsonValue(value, parseType(type));
}


function expandJsonValue(value: any, type: FullSSZType): any {
  switch (type.type) {
    case Type.uint: {
      const bn = new BN(value);
      try {
        return (type.useNumber || type.byteLength <= 6) ? bn.toNumber() : bn;
      } catch (e) {
        return Infinity;
<<<<<<< HEAD
      return type.useNumber ? Number(value) : BigInt(value);
=======
      }
    }
>>>>>>> 366227fa
    case Type.bool:
      return value;
    case Type.bitList:
      return BitList.deserialize(Buffer.from(value.slice(2), "hex"));
    case Type.bitVector:
      return BitVector.fromBitfield(Buffer.from(value.slice(2), "hex"), type.length);
    case Type.byteList:
    case Type.byteVector:
      return Buffer.from(value.slice(2), "hex");
    case Type.list:
    case Type.vector:
      return value.map((element: any) => expandJsonValue(element, type.elementType));
    case Type.container:
      type.fields.forEach(([fieldName, fieldType]) => {
        value[fieldName] = expandJsonValue(value[fieldName], parseType(fieldType));
      });
      return value;
  }
}<|MERGE_RESOLUTION|>--- conflicted
+++ resolved
@@ -50,18 +50,13 @@
 
 function expandJsonValue(value: any, type: FullSSZType): any {
   switch (type.type) {
-    case Type.uint: {
-      const bn = new BN(value);
-      try {
-        return (type.useNumber || type.byteLength <= 6) ? bn.toNumber() : bn;
-      } catch (e) {
-        return Infinity;
-<<<<<<< HEAD
-      return type.useNumber ? Number(value) : BigInt(value);
-=======
+    case Type.uint:
+      if (type.byteLength <= 6 || type.useNumber) {
+        const n = Number(value);
+        return Number.isSafeInteger(n) ? n : Infinity;
+      } else {
+        return BigInt(value);
       }
-    }
->>>>>>> 366227fa
     case Type.bool:
       return value;
     case Type.bitList:
