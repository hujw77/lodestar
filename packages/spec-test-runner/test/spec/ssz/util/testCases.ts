import {describeDirectorySpecTest, InputType, safeType} from "@chainsafe/lodestar-spec-test-util";
import {Bytes32, IBeaconSSZTypes} from "@chainsafe/lodestar-types";
import {join} from "path";
import {config} from "@chainsafe/lodestar-config/minimal";
import {expect} from "chai";
import {CompositeType} from "@chainsafe/ssz";
import {IBaseSSZStaticTestCase} from "../type";
import {SPEC_TEST_LOCATION} from "../../../utils/specTestCases";

interface IResult {
  root: Bytes32;
  serialized: Uint8Array;
}

<<<<<<< HEAD
export function testStatic(type: Exclude<keyof IBeaconSSZTypes, "phase1" | "lightclient">): void {
  const sszType = safeType(config.types[type]) as CompositeType<any>;
=======
export function testStatic(type: keyof IBeaconSSZTypes["phase0"]): void {
  const sszType = safeType(config.types.phase0[type]) as CompositeType<any>;
>>>>>>> b70222d3
  for (const caseName of [
    "ssz_lengthy",
    "ssz_max",
    "ssz_one",
    "ssz_nil",
    "ssz_random",
    "ssz_random_chaos",
    "ssz_zero",
  ]) {
    describeDirectorySpecTest<IBaseSSZStaticTestCase<any>, IResult>(
      `SSZ - ${type} ${caseName} minimal`,
      join(SPEC_TEST_LOCATION, `tests/minimal/phase0/ssz_static/${type}/${caseName}`),
      (testcase) => {
        //debugger;
        const serialized = sszType.serialize(testcase.serialized);
        const root = sszType.hashTreeRoot(testcase.serialized);
        return {
          serialized,
          root,
        };
      },
      {
        inputTypes: {
          roots: InputType.YAML,
          serialized: InputType.SSZ,
        },
        sszTypes: {
          serialized: sszType,
        },
        getExpected: (testCase) => {
          return {
            root: Buffer.from(testCase.roots.root.replace("0x", ""), "hex"),
            serialized: testCase.serialized_raw,
          };
        },
        expectFunc: (testCase, expected, actual) => {
          if (true && (!expected.serialized.equals(actual.serialized) || !expected.root.equals(actual.root))) {
            console.log("testCase", testCase);
            console.log("serialize expected", expected.serialized.toString("hex"));
            console.log("serialize actual  ", Buffer.from(actual.serialized).toString("hex"));
            console.log("hashTreeRoot expected", expected.root.toString("hex"));
            console.log("hashTreeRoot actual  ", Buffer.from(actual.root).toString("hex"));
            /*
            const bbroot = Type.fields[2][1]
            console.log("s bbroot hash", bbroot.hashTreeRoot(structural.beaconBlockRoot))
            console.log("t bbroot hash", bbroot.hashTreeRoot(tree.beaconBlockRoot))
               */
            // debugger;
          }
          const structural = sszType.deserialize(testCase.serialized_raw);
          // @ts-ignore
          const tree = sszType.tree.deserialize(testCase.serialized_raw);
          // @ts-ignore
          const treeFromStructural = sszType.tree.createValue(structural);
          expect(tree.serialize(), "tree serialization != structural serialization").to.deep.equal(
            sszType.serialize(structural)
          );
          expect(sszType.equals(tree, treeFromStructural), "tree != treeFromStructural");
          expect(expected.serialized.equals(sszType.serialize(structural)));
          expect(expected.root.equals(sszType.hashTreeRoot(structural)));
          expect(expected.serialized.equals(actual.serialized), "incorrect serialize").to.be.true;
          expect(expected.root.equals(actual.root), "incorrect hashTreeRoot").to.be.true;
        },
        //shouldSkip: (a, b, i) => i !== 0,
        //shouldSkip: (a, b, i) => b !== 'case_10',
      }
    );
  }
}<|MERGE_RESOLUTION|>--- conflicted
+++ resolved
@@ -12,13 +12,8 @@
   serialized: Uint8Array;
 }
 
-<<<<<<< HEAD
-export function testStatic(type: Exclude<keyof IBeaconSSZTypes, "phase1" | "lightclient">): void {
-  const sszType = safeType(config.types[type]) as CompositeType<any>;
-=======
 export function testStatic(type: keyof IBeaconSSZTypes["phase0"]): void {
   const sszType = safeType(config.types.phase0[type]) as CompositeType<any>;
->>>>>>> b70222d3
   for (const caseName of [
     "ssz_lengthy",
     "ssz_max",
