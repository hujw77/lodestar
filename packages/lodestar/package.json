{
  "private": true,
  "name": "@chainsafe/lodestar",
  "description": "A Typescript implementation of the beacon chain",
  "license": "LGPL-3.0",
  "author": "ChainSafe Systems",
  "homepage": "https://github.com/ChainSafe/lodestar#readme",
  "repository": {
    "type": "git",
    "url": "git+https://github.com:ChainSafe/lodestar.git"
  },
  "bugs": {
    "url": "https://github.com/ChainSafe/lodestar/issues"
  },
  "version": "0.2.0",
  "main": "lib/index.js",
  "bin": {
    "lodestar": "./bin/lodestar"
  },
  "files": [
    "lib/**/*.d.ts",
    "lib/**/*.js",
    "lib/**/*.js.map"
  ],
  "scripts": {
    "benchmark": "ts-node test/benchmarks",
    "build": "yarn run build:lib && yarn run build:types",
    "build:docs": "typedoc --exclude src/index.ts --out docs src",
    "build:lib": "babel src -x .ts -d lib --source-maps",
    "build:release": "yarn clean && yarn run build && yarn run build:docs",
    "build:types": "tsc --incremental --declaration --outDir lib --emitDeclarationOnly",
    "check-types": "tsc --incremental --noEmit",
    "clean": "rm -rf lib && rm -f tsconfig.tsbuildinfo",
    "coverage": "codecov -F lodestar",
    "lint": "eslint --color --ext .ts src/",
    "lint:fix": "eslint --color --ext .ts src/ --fix",
    "pretest": "yarn run check-types",
    "test": "yarn test:unit && yarn test:e2e",
    "test:e2e": "TS_NODE_PROJECT=tsconfig.test.json mocha --colors --timeout 5000 'test/e2e/**/*.test.ts'",
    "test:unit": "TS_NODE_PROJECT=tsconfig.test.json nyc --cache-dir .nyc_output/.cache -e .ts mocha --colors 'test/unit/**/*.test.ts'"
  },
  "dependencies": {
<<<<<<< HEAD
    "@chainsafe/bls": "0.2.0",
=======
    "@chainsafe/bit-utils": "0.1.6",
    "@chainsafe/bls": "0.2.1",
>>>>>>> 24b71861
    "@chainsafe/eth2.0-config": "0.2.0",
    "@chainsafe/eth2.0-params": "0.2.0",
    "@chainsafe/eth2.0-state-transition": "0.2.0",
    "@chainsafe/eth2.0-types": "0.2.0",
    "@chainsafe/eth2.0-utils": "0.1.0",
    "@chainsafe/lodestar-validator": "0.2.0",
    "@chainsafe/ssz": "0.5.2",
    "@types/async": "^3.0.1",
    "assert": "^2.0.0",
    "async": "^3.1.0",
    "await-to-js": "^2.1.1",
    "bignumber.js": "^9.0.0",
    "blakejs": "^1.1.0",
    "buffer-xor": "^2.0.2",
    "camelcase-keys": "^6.0.1",
    "chalk": "^2.4.2",
    "deepmerge": "^3.2.0",
    "es6-promisify": "6.0.2",
    "ethers": "^4.0.40",
    "fastify": "^2.7.1",
    "fastify-cors": "^2.1.3",
    "fastpriorityqueue": "^0.6.3",
    "ganache-core": "^2.5.3",
    "interface-connection": "^0.3.3",
    "level": "^5.0.1",
    "levelup": "^4.1.0",
    "libp2p": "^0.25.3",
    "libp2p-bootstrap": "^0.9.7",
    "libp2p-gossipsub": "^0.0.5",
    "libp2p-mdns": "^0.12.3",
    "libp2p-mplex": "^0.8.5",
    "libp2p-secio": "^0.11.1",
    "libp2p-tcp": "^0.13.0",
    "noice-json-rpc": "^1.2.0",
    "peer-id": "^0.12.2",
    "peer-info": "^0.15.1",
    "pouchdb-adapter-memory": "^7.0.0",
    "pouchdb-core": "^7.0.0",
    "prom-client": "^11.5.3",
    "pull-stream": "^3.6.13",
    "qs": "^6.7.0",
    "strict-event-emitter-types": "^2.0.0",
    "varint": "^5.0.0",
    "winston": "^3.2.1",
    "ws": "^7.0.1"
  },
  "devDependencies": {
    "@chainsafe/benchmark-utils": "^0.1.0",
    "@polkadot/ts": "^0.1.57",
    "@types/buffer-xor": "^2.0.0",
    "@types/chai": "4.2.0",
    "@types/chai-as-promised": "^7.1.1",
    "@types/es6-promisify": "6.0.0",
    "@types/levelup": "^3.1.0",
    "@types/mocha": "^5.2.7",
    "@types/qs": "^6.5.3",
    "@types/supertest": "^2.0.8",
    "@types/varint": "^5.0.0",
    "@types/ws": "^6.0.1",
    "babel-plugin-const-enum": "^0.0.4",
    "benchmark": "^2.1.4",
    "chai": "^4.2.0",
    "chai-as-promised": "^7.1.1",
    "mocha": "^6.2.0",
    "supertest": "^4.0.2",
    "webpack": "^4.39.1"
  },
  "keywords": [
    "Ethereum",
    "beacon",
    "blockchain",
    "future",
    "p2p"
  ]
}<|MERGE_RESOLUTION|>--- conflicted
+++ resolved
@@ -40,12 +40,7 @@
     "test:unit": "TS_NODE_PROJECT=tsconfig.test.json nyc --cache-dir .nyc_output/.cache -e .ts mocha --colors 'test/unit/**/*.test.ts'"
   },
   "dependencies": {
-<<<<<<< HEAD
-    "@chainsafe/bls": "0.2.0",
-=======
-    "@chainsafe/bit-utils": "0.1.6",
     "@chainsafe/bls": "0.2.1",
->>>>>>> 24b71861
     "@chainsafe/eth2.0-config": "0.2.0",
     "@chainsafe/eth2.0-params": "0.2.0",
     "@chainsafe/eth2.0-state-transition": "0.2.0",
