import {SLOTS_PER_EPOCH} from "@chainsafe/lodestar-params";
import {toHexString} from "@chainsafe/ssz";
import {allForks} from "@chainsafe/lodestar-types";
import {
  CachedBeaconStateAllForks,
  CachedBeaconStateAltair,
  computeStartSlotAtEpoch,
  getEffectiveBalanceIncrementsZeroInactive,
  altair,
  computeEpochAtSlot,
} from "@chainsafe/lodestar-beacon-state-transition";
import {IForkChoice, OnBlockPrecachedData, ForkChoiceError, ForkChoiceErrorCode} from "@chainsafe/lodestar-fork-choice";
import {ILogger} from "@chainsafe/lodestar-utils";
import {IChainForkConfig} from "@chainsafe/lodestar-config";
import {IMetrics} from "../../metrics";
import {IExecutionEngine} from "../../executionEngine";
import {IBeaconDb} from "../../db";
import {ZERO_HASH_HEX} from "../../constants";
import {CheckpointStateCache, StateContextCache, toCheckpointHex} from "../stateCache";
import {ChainEvent} from "../emitter";
import {ChainEventEmitter} from "../emitter";
import {LightClientServer} from "../lightClient";
import {getCheckpointFromState} from "./utils/checkpoint";
import {PendingEvents} from "./utils/pendingEvents";
import {FullyVerifiedBlock} from "./types";
// import {ForkChoiceError, ForkChoiceErrorCode} from "@chainsafe/lodestar-fork-choice/lib/forkChoice/errors";

/**
 * Fork-choice allows to import attestations from current (0) or past (1) epoch.
 */
const FORK_CHOICE_ATT_EPOCH_LIMIT = 1;

export type ImportBlockModules = {
  db: IBeaconDb;
  forkChoice: IForkChoice;
  stateCache: StateContextCache;
  checkpointStateCache: CheckpointStateCache;
  lightClientServer: LightClientServer;
  executionEngine: IExecutionEngine;
  emitter: ChainEventEmitter;
  config: IChainForkConfig;
  logger: ILogger;
  metrics: IMetrics | null;
};

/**
 * Imports a fully verified block into the chain state. Produces multiple permanent side-effects.
 *
 * Import block:
 * - Observe attestations
 * - Add validators to the pubkey cache
 * - Load shuffling caches
 * - Do weak subjectivy check
 * - Register block with fork-hoice
 * - Register state and block to the validator monitor
 * - For each attestation
 *   - Get indexed attestation
 *   - Register attestation with fork-choice
 *   - Register attestation with validator monitor (only after sync)
 * - Write block and state to hot db
 * - Write block and state to snapshot_cache
 * - head_tracker.register_block(block_root, parent_root, slot)
 * - Send events after everything is done
 */
export async function importBlock(chain: ImportBlockModules, fullyVerifiedBlock: FullyVerifiedBlock): Promise<void> {
  const {block, postState, parentBlock, skipImportingAttestations, executionStatus} = fullyVerifiedBlock;
  const pendingEvents = new PendingEvents(chain.emitter);

  // - Add validators to the pubkey cache
  // TODO
  // - Load shuffling caches
  // TODO
  // - Do weak subjectivy check
  // TODO

  // - Register block with fork-hoice

  // TODO IDEA: Lighthouse keeps a cache of checkpoint balances internally in the forkchoice store to be used latter
  // Ref: https://github.com/sigp/lighthouse/blob/f9bba92db3468321b28ddd9010e26b359f88bafe/beacon_node/beacon_chain/src/beacon_fork_choice_store.rs#L79
  //
  // current justified checkpoint should be prev epoch or current epoch if it's just updated
  // it should always have epochBalances there bc it's a checkpoint state, ie got through processEpoch
  const justifiedCheckpoint = postState.currentJustifiedCheckpoint;

  const onBlockPreCachedData: OnBlockPrecachedData = {
    executionStatus,
    blockDelaySec: (Math.floor(Date.now() / 1000) - postState.genesisTime) % chain.config.SECONDS_PER_SLOT,
  };

  if (justifiedCheckpoint.epoch > chain.forkChoice.getJustifiedCheckpoint().epoch) {
    const state = getStateForJustifiedBalances(chain, postState, block);
    onBlockPreCachedData.justifiedBalances = getEffectiveBalanceIncrementsZeroInactive(state);
  }

<<<<<<< HEAD
  if (
    bellatrix.isBellatrixStateType(postState) &&
    bellatrix.isBellatrixBlockBodyType(block.message.body) &&
    bellatrix.isMergeTransitionBlock(postState, block.message.body)
  ) {
    const powBlockRootHex = toHexString(block.message.body.executionPayload.parentHash);
    const powBlock = await chain.eth1.getPowBlock(powBlockRootHex);
    if (!powBlock && executionStatus !== ExecutionStatus.Syncing)
      throw Error(`merge block parent POW block not found ${powBlockRootHex}`);
    // pow_parent = get_pow_block(pow_block.parent_hash)
    const powBlockParent = powBlock && (await chain.eth1.getPowBlock(powBlock.parentHash));
    if (powBlock && !powBlockParent)
      throw Error(`merge block parent's parent POW block not found ${powBlock.parentHash}`);
    onBlockPreCachedData.powBlock = powBlock;
    onBlockPreCachedData.powBlockParent = powBlockParent;
    onBlockPreCachedData.isMergeTransitionBlock = true;
  }

=======
>>>>>>> 871ea9a5
  const prevFinalizedEpoch = chain.forkChoice.getFinalizedCheckpoint().epoch;
  chain.forkChoice.onBlock(block.message, postState, onBlockPreCachedData);

  // - Register state and block to the validator monitor
  // TODO

  const currentEpoch = computeEpochAtSlot(chain.forkChoice.getTime());
  const blockEpoch = computeEpochAtSlot(block.message.slot);

  // - For each attestation
  //   - Get indexed attestation
  //   - Register attestation with fork-choice
  //   - Register attestation with validator monitor (only after sync)
  // Only process attestations of blocks with relevant attestations for the fork-choice:
  // If current epoch is N, and block is epoch X, block may include attestations for epoch X or X - 1.
  // The latest block that is useful is at epoch N - 1 which may include attestations for epoch N - 1 or N - 2.
  if (!skipImportingAttestations && blockEpoch >= currentEpoch - FORK_CHOICE_ATT_EPOCH_LIMIT) {
    const attestations = block.message.body.attestations;
    const rootCache = new altair.RootCache(postState);
    const parentSlot = chain.forkChoice.getBlock(block.message.parentRoot)?.slot;
    const invalidAttestationErrorsByCode = new Map<string, {error: Error; count: number}>();

    for (const attestation of attestations) {
      try {
        const indexedAttestation = postState.epochCtx.getIndexedAttestation(attestation);
        const targetEpoch = attestation.data.target.epoch;

        // Duplicated logic from fork-choice onAttestation validation logic.
        // Attestations outside of this range will be dropped as Errors, so no need to import
        if (targetEpoch <= currentEpoch && targetEpoch >= currentEpoch - FORK_CHOICE_ATT_EPOCH_LIMIT) {
          chain.forkChoice.onAttestation(indexedAttestation);
          // modules.seen
        }

        if (parentSlot !== undefined) {
          chain.metrics?.registerAttestationInBlock(indexedAttestation, parentSlot, rootCache);
        }

        pendingEvents.push(ChainEvent.attestation, attestation);
      } catch (e) {
        // a block has a lot of attestations and it may has same error, we don't want to log all of them
        if (e instanceof ForkChoiceError && e.type.code === ForkChoiceErrorCode.INVALID_ATTESTATION) {
          let errWithCount = invalidAttestationErrorsByCode.get(e.type.err.code);
          if (errWithCount === undefined) {
            errWithCount = {error: e as Error, count: 1};
            invalidAttestationErrorsByCode.set(e.type.err.code, errWithCount);
          } else {
            errWithCount.count++;
          }
        } else {
          // always log other errors
          chain.logger.warn("Error processing attestation from block", {slot: block.message.slot}, e as Error);
        }
      }
    }

    for (const {error, count} of invalidAttestationErrorsByCode.values()) {
      chain.logger.warn(
        "Error processing attestations from block",
        {slot: block.message.slot, erroredAttestations: count},
        error
      );
    }
  }

  // - Write block and state to hot db
  // - Write block and state to snapshot_cache
  if (block.message.slot % SLOTS_PER_EPOCH === 0) {
    // Cache state to preserve epoch transition work
    const checkpointState = postState.clone();
    const cp = getCheckpointFromState(checkpointState);
    chain.checkpointStateCache.add(cp, checkpointState);
    pendingEvents.push(ChainEvent.checkpoint, cp, checkpointState);
  }

  // Emit ChainEvent.forkChoiceHead event
  const oldHead = chain.forkChoice.getHead();
  chain.forkChoice.updateHead();
  const newHead = chain.forkChoice.getHead();
  if (newHead.blockRoot !== oldHead.blockRoot) {
    // new head
    pendingEvents.push(ChainEvent.forkChoiceHead, newHead);
    chain.metrics?.forkChoiceChangedHead.inc();

    const distance = chain.forkChoice.getCommonAncestorDistance(oldHead, newHead);
    if (distance !== null) {
      // chain reorg
      pendingEvents.push(ChainEvent.forkChoiceReorg, newHead, oldHead, distance);
      chain.metrics?.forkChoiceReorg.inc();
    }

    // Lightclient server support (only after altair)
    // - Persist state witness
    // - Use block's syncAggregate
    if (blockEpoch >= chain.config.ALTAIR_FORK_EPOCH) {
      try {
        chain.lightClientServer.onImportBlockHead(
          block.message as altair.BeaconBlock,
          postState as CachedBeaconStateAltair,
          parentBlock
        );
      } catch (e) {
        chain.logger.error("Error lightClientServer.onImportBlock", {slot: block.message.slot}, e as Error);
      }
    }
  }

  // NOTE: forkChoice.fsStore.finalizedCheckpoint MUST only change is response to an onBlock event
  // Notify execution layer of head and finalized updates
  const currFinalizedEpoch = chain.forkChoice.getFinalizedCheckpoint().epoch;
  if (newHead.blockRoot !== oldHead.blockRoot || currFinalizedEpoch !== prevFinalizedEpoch) {
    /**
     * On post BELLATRIX_EPOCH but pre TTD, blocks include empty execution payload with a zero block hash.
     * The consensus clients must not send notifyForkchoiceUpdate before TTD since the execution client will error.
     * So we must check that:
     * - `headBlockHash !== null` -> Pre BELLATRIX_EPOCH
     * - `headBlockHash !== ZERO_HASH` -> Pre TTD
     */
    const headBlockHash = chain.forkChoice.getHead().executionPayloadBlockHash;
    /**
     * After BELLATRIX_EPOCH and TTD it's okay to send a zero hash block hash for the finalized block. This will happen if
     * the current finalized block does not contain any execution payload at all (pre MERGE_EPOCH) or if it contains a
     * zero block hash (pre TTD)
     */
    const finalizedBlockHash = chain.forkChoice.getFinalizedBlock().executionPayloadBlockHash;
    if (headBlockHash !== null && headBlockHash !== ZERO_HASH_HEX) {
      chain.executionEngine.notifyForkchoiceUpdate(headBlockHash, finalizedBlockHash ?? ZERO_HASH_HEX).catch((e) => {
        chain.logger.error("Error pushing notifyForkchoiceUpdate()", {headBlockHash, finalizedBlockHash}, e);
      });
    }
  }

  // Emit ChainEvent.block event
  //
  // TODO: Move internal emitter onBlock() code here
  // MUST happen before any other block is processed
  // This adds the state necessary to process the next block
  chain.stateCache.add(postState);
  await chain.db.block.add(block);

  // - head_tracker.register_block(block_root, parent_root, slot)

  // - Send event after everything is done

  // Emit all events at once after fully completing importBlock()
  chain.emitter.emit(ChainEvent.block, block, postState);
  pendingEvents.emit();
}

/**
 * Returns the closest state to postState.currentJustifiedCheckpoint in the same fork as postState
 *
 * From the spec https://github.com/ethereum/consensus-specs/blob/dev/specs/phase0/fork-choice.md#get_latest_attesting_balance
 * The state from which to read balances is:
 *
 * ```python
 * state = store.checkpoint_states[store.justified_checkpoint]
 * ```
 *
 * ```python
 * def store_target_checkpoint_state(store: Store, target: Checkpoint) -> None:
 *    # Store target checkpoint state if not yet seen
 *    if target not in store.checkpoint_states:
 *        base_state = copy(store.block_states[target.root])
 *        if base_state.slot < compute_start_slot_at_epoch(target.epoch):
 *            process_slots(base_state, compute_start_slot_at_epoch(target.epoch))
 *        store.checkpoint_states[target] = base_state
 * ```
 *
 * So the state to get justified balances is the post state of `checkpoint.root` dialed forward to the first slot in
 * `checkpoint.epoch` if that block is not in `checkpoint.epoch`.
 */
function getStateForJustifiedBalances(
  chain: ImportBlockModules,
  postState: CachedBeaconStateAllForks,
  block: allForks.SignedBeaconBlock
): CachedBeaconStateAllForks {
  const justifiedCheckpoint = postState.currentJustifiedCheckpoint;
  const checkpointHex = toCheckpointHex(justifiedCheckpoint);
  const checkpointSlot = computeStartSlotAtEpoch(checkpointHex.epoch);

  // First, check if the checkpoint block in the checkpoint epoch, by getting the block summary from the fork-choice
  const checkpointBlock = chain.forkChoice.getBlockHex(checkpointHex.rootHex);
  if (!checkpointBlock) {
    // Should never happen
    return postState;
  }

  // NOTE: The state of block checkpointHex.rootHex may be prior to the justified checkpoint if it was a skipped slot.
  if (checkpointBlock.slot >= checkpointSlot) {
    const checkpointBlockState = chain.stateCache.get(checkpointBlock.stateRoot);
    if (checkpointBlockState) {
      return checkpointBlockState;
    }
  }

  // If here, the first slot of `checkpoint.epoch` is a skipped slot. Check if the state is in the checkpoint cache.
  // NOTE: This state and above are correct with the spec.
  // NOTE: If the first slot of the epoch was skipped and the node is syncing, this state won't be in the cache.
  const state = chain.checkpointStateCache.get(checkpointHex);
  if (state) {
    return state;
  }

  // If it's not found, then find the oldest state in the same chain as this one
  // NOTE: If `block.message.parentRoot` is not in the fork-choice, `iterateAncestorBlocks()` returns `[]`
  // NOTE: This state is not be correct with the spec, it may have extra modifications from multiple blocks.
  //       However, it's a best effort before triggering an async regen process. In the future this should be fixed
  //       to use regen and get the correct state.
  let oldestState = postState;
  for (const parentBlock of chain.forkChoice.iterateAncestorBlocks(toHexString(block.message.parentRoot))) {
    // We want at least a state at the slot 0 of checkpoint.epoch
    if (parentBlock.slot < checkpointSlot) {
      break;
    }

    const parentBlockState = chain.stateCache.get(parentBlock.stateRoot);
    if (parentBlockState) {
      oldestState = parentBlockState;
    }
  }

  // TODO: Use regen to get correct state. Note that making this function async can break the import flow.
  //       Also note that it can dead lock regen and block processing since both have a concurrency of 1.

  chain.logger.error("State for currentJustifiedCheckpoint not available, using closest state", {
    checkpointEpoch: checkpointHex.epoch,
    checkpointRoot: checkpointHex.rootHex,
    stateSlot: oldestState.slot,
    stateRoot: toHexString(oldestState.hashTreeRoot()),
  });

  return oldestState;
}<|MERGE_RESOLUTION|>--- conflicted
+++ resolved
@@ -92,27 +92,6 @@
     onBlockPreCachedData.justifiedBalances = getEffectiveBalanceIncrementsZeroInactive(state);
   }
 
-<<<<<<< HEAD
-  if (
-    bellatrix.isBellatrixStateType(postState) &&
-    bellatrix.isBellatrixBlockBodyType(block.message.body) &&
-    bellatrix.isMergeTransitionBlock(postState, block.message.body)
-  ) {
-    const powBlockRootHex = toHexString(block.message.body.executionPayload.parentHash);
-    const powBlock = await chain.eth1.getPowBlock(powBlockRootHex);
-    if (!powBlock && executionStatus !== ExecutionStatus.Syncing)
-      throw Error(`merge block parent POW block not found ${powBlockRootHex}`);
-    // pow_parent = get_pow_block(pow_block.parent_hash)
-    const powBlockParent = powBlock && (await chain.eth1.getPowBlock(powBlock.parentHash));
-    if (powBlock && !powBlockParent)
-      throw Error(`merge block parent's parent POW block not found ${powBlock.parentHash}`);
-    onBlockPreCachedData.powBlock = powBlock;
-    onBlockPreCachedData.powBlockParent = powBlockParent;
-    onBlockPreCachedData.isMergeTransitionBlock = true;
-  }
-
-=======
->>>>>>> 871ea9a5
   const prevFinalizedEpoch = chain.forkChoice.getFinalizedCheckpoint().epoch;
   chain.forkChoice.onBlock(block.message, postState, onBlockPreCachedData);
 
