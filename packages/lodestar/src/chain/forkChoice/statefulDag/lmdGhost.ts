--- conflicted
+++ resolved
@@ -5,20 +5,19 @@
 import assert from "assert";
 import BN from "bn.js";
 
-<<<<<<< HEAD
-import {bytes32, Gwei, Slot, ValidatorIndex, Hash,} from "@chainsafe/eth2.0-types";
-=======
 import {
   Hash,
   Gwei,
   Slot,
   ValidatorIndex,
 } from "@chainsafe/eth2.0-types";
->>>>>>> d992405a
-
-import {ILMDGHOST} from "../interface";
-
-import {AttestationAggregator, Root,} from "./attestationAggregator";
+
+import {LMDGHOST} from "../interface";
+
+import {
+  AttestationAggregator,
+  Root,
+} from "./attestationAggregator";
 
 
 /**
@@ -43,12 +42,12 @@
   /**
    * Child node with the most weight
    */
-  public bestChild: Node|null;
+  public bestChild: Node;
 
   /**
    * Decendent node with the most weight
    */
-  public bestTarget: Node|null;
+  public bestTarget: Node;
 
   /**
    * All direct children
@@ -96,7 +95,7 @@
       let c: Node = child;
       let p: Node = this;
       while (p) {
-        if (c.equals(p.bestChild as Node)) {
+        if (c.equals(p.bestChild)) {
           p.bestTarget = child.bestTarget;
           c = p;
           p = p.parent;
@@ -127,7 +126,7 @@
    * Update parent best child / best target in the added weight case
    */
   private onAddWeight(): void {
-    if (this.equals(this.parent.bestChild as Node) || this.betterThan(this.parent.bestChild as Node)) {
+    if (this.equals(this.parent.bestChild) || this.betterThan(this.parent.bestChild)) {
       this.parent.bestChild = this;
       this.parent.bestTarget = this.bestTarget;
     }
@@ -138,7 +137,7 @@
    */
   private onRemoveWeight(): void {
     // if this node is the best child it may lose that position
-    if (this.equals(this.parent.bestChild as Node)) {
+    if (this.equals(this.parent.bestChild)) {
       const newBest = Object.values(this.parent.children)
         .reduce((a, b) => b.betterThan(a) ? b : a, this);
       // no longer the best
@@ -156,7 +155,7 @@
  *
  * See https://github.com/protolambda/lmd-ghost#state-ful-dag
  */
-export class StatefulDagLMDGHOST implements ILMDGHOST {
+export class StatefulDagLMDGHOST implements LMDGHOST {
   /**
    * Aggregated attestations
    */
@@ -170,20 +169,17 @@
   /**
    * Last finalized block
    */
-  private finalized: Node|null;
+  private finalized: Node;
 
   /**
    * Last justified block
    */
-  private justified: Node|null;
+  private justified: Node;
   private synced: boolean;
 
   public constructor() {
     this.aggregator =
-      new AttestationAggregator(
-        (hex: string|Hash) =>
-          this.nodes[hex as string] ? this.nodes[hex as string].slot : null
-      );
+      new AttestationAggregator((hex) => this.nodes[hex] ? this.nodes[hex].slot : null);
     this.nodes = {};
     this.finalized = null;
     this.justified = null;
@@ -192,8 +188,8 @@
 
   public addBlock(slot: Slot, blockRootBuf: Hash, parentRootBuf: Hash): void {
     this.synced = false;
-    const blockRoot = blockRootBuf.toString("hex");
-    const parentRoot = parentRootBuf.toString("hex");
+    const blockRoot = blockRootBuf.toString('hex');
+    const parentRoot = parentRootBuf.toString('hex');
     // ensure blockRoot exists
     const node: Node = this.nodes[blockRoot] || new Node({
       slot,
@@ -213,7 +209,7 @@
   public addAttestation(blockRootBuf: Hash, attester: ValidatorIndex, weight: Gwei): void {
     this.synced = false;
     this.aggregator.addAttestation({
-      target: blockRootBuf.toString("hex"),
+      target: blockRootBuf.toString('hex'),
       attester,
       weight,
     });
@@ -221,20 +217,26 @@
 
   public setFinalized(blockRoot: Hash): void {
     this.synced = false;
-    const rootHex = blockRoot.toString("hex");
+    const rootHex = blockRoot.toString('hex');
     this.finalized = this.nodes[rootHex];
     this.prune();
     this.aggregator.prune();
   }
 
-<<<<<<< HEAD
-  public setJustified(blockRoot: bytes32): void {
-    const rootHex = blockRoot.toString("hex");
-=======
   public setJustified(blockRoot: Hash): void {
     const rootHex = blockRoot.toString('hex');
->>>>>>> d992405a
     this.justified = this.nodes[rootHex];
+  }
+
+  private prune(): void {
+    if (this.finalized) {
+      Object.values(this.nodes).forEach((n) => {
+        if (n.slot < this.finalized.slot) {
+          delete this.nodes[n.blockRoot];
+        }
+      });
+      this.finalized.parent = null;
+    }
   }
 
   public syncChanges(): void {
@@ -255,18 +257,6 @@
     if (!this.synced) {
       this.syncChanges();
     }
-    // @ts-ignore
-    return Buffer.from(this.justified.bestTarget.blockRoot, "hex");
-  }
-  private prune(): void {
-    if (this.finalized) {
-      Object.values(this.nodes).forEach((n) => {
-        if (n.slot < (this.finalized as Node).slot) {
-          delete this.nodes[n.blockRoot];
-        }
-      });
-      // @ts-ignore
-      this.finalized.parent = null;
-    }
+    return Buffer.from(this.justified.bestTarget.blockRoot, 'hex');
   }
 }