/**
 * @module chain
 */

import assert from "assert";
import {EventEmitter} from "events";
import {fromHexString, toHexString, TreeBacked, List} from "@chainsafe/ssz";
import {
  Attestation,
  BeaconState,
  Root,
  SignedBeaconBlock,
  Slot,
  Uint16,
  Uint64,
  Validator,
} from "@chainsafe/eth2.0-types";
import {IBeaconConfig} from "@chainsafe/eth2.0-config";
import {EMPTY_SIGNATURE, GENESIS_SLOT} from "../constants";
import {IBeaconDb} from "../db";
import {IEth1Notifier} from "../eth1";
import {ILogger} from "@chainsafe/eth2.0-utils/lib/logger";
import {IBeaconMetrics} from "../metrics";
import {getEmptyBlock, initializeBeaconStateFromEth1, isValidGenesisState} from "./genesis/genesis";
import {
  computeEpochAtSlot,
  computeStartSlotAtEpoch,
  getCurrentSlot,
  isActiveValidator,
  processSlots,
  stateTransition
} from "@chainsafe/eth2.0-state-transition";
import {ILMDGHOST, StatefulDagLMDGHOST} from "./forkChoice";

import {ChainEventEmitter, IAttestationProcessor, IBeaconChain} from "./interface";
import {IChainOptions} from "./options";
import {OpPool} from "../opPool";
import {Block} from "ethers/providers";
import FastPriorityQueue from "fastpriorityqueue";
import {AttestationProcessor} from "./attestation";
import {sleep} from "../util/sleep";
import {IBeaconClock} from "./clock/interface";
import {LocalClock} from "./clock/local/LocalClock";

export interface IBeaconChainModules {
  config: IBeaconConfig;
  opPool: OpPool;
  db: IBeaconDb;
  eth1: IEth1Notifier;
  logger: ILogger;
  metrics: IBeaconMetrics;
}

export interface IBlockProcessJob {
  signedBlock: SignedBeaconBlock;
  trusted: boolean;
}

export class BeaconChain extends (EventEmitter as { new(): ChainEventEmitter }) implements IBeaconChain {

  public chain: string;
  public _latestState: BeaconState = null;
  public forkChoice: ILMDGHOST;
<<<<<<< HEAD
  public clock: IBeaconClock;
  public chainId: uint16;
  public networkId: uint64;
=======
  public chainId: Uint16;
  public networkId: Uint64;
>>>>>>> af0d8200

  private readonly config: IBeaconConfig;
  private db: IBeaconDb;
  private opPool: OpPool;
  private eth1: IEth1Notifier;
  private logger: ILogger;
  private metrics: IBeaconMetrics;
  private opts: IChainOptions;
  private blockProcessingQueue: FastPriorityQueue<IBlockProcessJob>; //sort by slot number
  private attestationProcessor: IAttestationProcessor;
  private isPollingBlocks = false;

  public constructor(opts: IChainOptions, {config, db, eth1, opPool, logger, metrics}: IBeaconChainModules) {
    super();
    this.opts = opts;
    this.chain = opts.name;
    this.config = config;
    this.db = db;
    this.eth1 = eth1;
    this.opPool = opPool;
    this.logger = logger;
    this.metrics = metrics;
    this.forkChoice = new StatefulDagLMDGHOST(config);
    this.chainId = 0; // TODO make this real
    this.networkId = 0n; // TODO make this real
    this.blockProcessingQueue = new FastPriorityQueue((a: IBlockProcessJob, b: IBlockProcessJob) => {
      return a.signedBlock.message.slot < b.signedBlock.message.slot;
    });
    this.attestationProcessor = new AttestationProcessor(this, this.forkChoice, {config, db, logger});
  }

  public async start(): Promise<void> {
    const state = this.latestState || await this.db.state.getLatest();
    this.forkChoice.start(state.genesisTime);
    // if state doesn't exist in the db, the chain maybe hasn't started
    if (!state) {
      // check every block if genesis
      this.logger.info("Chain not started, listening for genesis block");
      this.eth1.on("block", this.checkGenesis);
    }
    this.latestState = state;
    this.logger.info("Chain started, waiting blocks and attestations");
    this.clock = new LocalClock(this.config, this.latestState.genesisTime);
    await this.clock.start();
    this.isPollingBlocks = true;
    this.pollBlock();
  }

  public async stop(): Promise<void> {
    await this.forkChoice.stop();
    await this.clock.stop();
    this.eth1.removeListener("block", this.checkGenesis);
    this.isPollingBlocks = false;
    this.logger.warn(`Discarding ${this.blockProcessingQueue.size} blocks from queue...`);
  }

  public get latestState(): BeaconState {
    return this.config.types.BeaconState.clone(this._latestState);
  }

  public set latestState(state: BeaconState) {
    this._latestState = state;
  }

  public isInitialized(): boolean {
    return !!this.latestState;
  }

  public async receiveAttestation(attestation: Attestation): Promise<void> {
    return this.attestationProcessor.receiveAttestation(attestation);
  }

  // eslint-disable-next-line @typescript-eslint/no-unused-vars
  public async receiveBlock(signedBlock: SignedBeaconBlock, trusted = false): Promise<void> {
    const blockHash = this.config.types.BeaconBlock.hashTreeRoot(signedBlock.message);
    const hexBlockHash = toHexString(blockHash);
    this.logger.info(
      `Received block with hash ${hexBlockHash}` +
      `at slot ${signedBlock.message.slot}. Current state slot ${this.latestState.slot}`
    );

    if (!await this.db.block.has(signedBlock.message.parentRoot.valueOf() as Uint8Array)) {
      this.logger.warn(`Block ${blockHash} existed already, no need to process it.`);
      return;
    }

    if (await this.db.block.has(blockHash)) {
      this.logger.warn(`Block ${hexBlockHash} existed already, no need to process it.`);
      return;
    }
    const finalizedCheckpoint = this.forkChoice.getFinalized();
    if (signedBlock.message.slot <= computeStartSlotAtEpoch(this.config, finalizedCheckpoint.epoch)) {
      this.logger.warn(
        `Block ${hexBlockHash} is not after ` +
        `finalized checkpoint ${toHexString(finalizedCheckpoint.root)}.`
      );
      return;
    }

    this.blockProcessingQueue.add({signedBlock, trusted});
  }

  public async advanceState(slot?: Slot): Promise<void> {
    const targetSlot = slot || getCurrentSlot(this.config, this.latestState.genesisTime);
    this.logger.info(`Manually advancing slot from state slot ${this.latestState.slot} to ${targetSlot} `);
    const state = this.latestState;

    try {
      processSlots(this.config, state, targetSlot);
    } catch (e) {
      this.logger.warn(`Failed to advance slot mannually because ${e.message}`);
    }
    this.latestState = state;
    await this.db.state.add(state);
    await this.db.chain.setLatestStateRoot(this.config.types.BeaconState.hashTreeRoot(state));
  }

  public async applyForkChoiceRule(): Promise<void> {
    const currentRoot = await this.db.chain.getChainHeadRoot();
    const headRoot = this.forkChoice.head();
    if (currentRoot && !this.config.types.Root.equals(currentRoot, headRoot)) {
      const signedBlock = await this.db.block.get(headRoot);
      await this.db.updateChainHead(headRoot, signedBlock.message.stateRoot.valueOf() as Uint8Array);
      this.logger.info(`Fork choice changed head to 0x${toHexString(headRoot)}`);
    }
  }

  public async initializeBeaconChain(
    genesisState: BeaconState,
    depositDataRootList: TreeBacked<List<Root>>
  ): Promise<void> {
    const genesisBlock = getEmptyBlock();
    const stateRoot = this.config.types.BeaconState.hashTreeRoot(genesisState);
    genesisBlock.stateRoot = stateRoot;
    const blockRoot = this.config.types.BeaconBlock.hashTreeRoot(genesisBlock);
    this.logger.info(`Initializing beacon chain with state root ${toHexString(stateRoot)}`
            + ` and genesis block root ${toHexString(blockRoot)}`
    );
    this.latestState = genesisState;
    // Determine whether a genesis state already in
    // the database matches what we were provided
    const storedGenesisBlock = await this.db.block.getBlockBySlot(GENESIS_SLOT);
    if (storedGenesisBlock !== null &&
      !this.config.types.Root.equals(genesisBlock.stateRoot, storedGenesisBlock.message.stateRoot)) {
      throw new Error("A genesis state with different configuration was detected! Please clean the database.");
    }
    await Promise.all([
      this.db.storeChainHead({message: genesisBlock, signature: EMPTY_SIGNATURE}, genesisState),
      this.db.chain.setJustifiedBlockRoot(blockRoot),
      this.db.chain.setFinalizedBlockRoot(blockRoot),
      this.db.chain.setJustifiedStateRoot(stateRoot),
      this.db.chain.setFinalizedStateRoot(stateRoot),
      this.db.depositDataRootList.set(genesisState.eth1DepositIndex, depositDataRootList)
    ]);
    const justifiedFinalizedCheckpoint = {
      root: blockRoot,
      epoch: computeEpochAtSlot(this.config, genesisBlock.slot)
    };
    this.forkChoice.addBlock(genesisBlock.slot, blockRoot, Buffer.alloc(32),
      justifiedFinalizedCheckpoint, justifiedFinalizedCheckpoint);
    this.logger.info("Beacon chain initialized");
  }

  public async isValidBlock(state: BeaconState, signedBlock: SignedBeaconBlock): Promise<boolean> {
    // The parent block with root block.previous_block_root has been processed and accepted.
    // const hasParent = await this.db.block.has(block.parentRoot);
    // if (!hasParent) {
    //   return false;
    // }
    // An Ethereum 1.0 block pointed to by the state.
    // latest_eth1_data.block_hash has been processed and accepted.
    // TODO: implement

    return getCurrentSlot(this.config, state.genesisTime) >= signedBlock.message.slot;
  }

  private processBlock = async (job: IBlockProcessJob, blockHash: Root): Promise<void> => {
    const parentBlock = await this.db.block.get(job.signedBlock.message.parentRoot.valueOf() as Uint8Array);
    const pre = await this.db.state.get(parentBlock.message.stateRoot.valueOf() as Uint8Array);
    const isValidBlock = await this.isValidBlock(pre, job.signedBlock);
    assert(isValidBlock);
    const hexBlockHash = toHexString(blockHash);
    this.logger.info(`${hexBlockHash} is valid, running state transition...`);

    // process current slot
    const post = await this.runStateTransition(job.signedBlock, pre);

    this.logger.info(
      `Slot ${job.signedBlock.message.slot} Block ${hexBlockHash} ` +
      `State ${toHexString(this.config.types.BeaconState.hashTreeRoot(post))} passed state transition`
    );
    await this.opPool.processBlockOperations(job.signedBlock);
    job.signedBlock.message.body.attestations.forEach((attestation: Attestation) => {
      this.receiveAttestation(attestation);
    });
    await this.attestationProcessor.receiveBlock(job.signedBlock);

    this.metrics.currentSlot.inc(1);

    // forward processed block for additional processing
    this.emit("processedBlock", job.signedBlock);
  };

  /**
     *
     * @param block
     * @param state
     * @param trusted if state transition should trust that block is valid
     */
  private async runStateTransition(
    signedBlock: SignedBeaconBlock,
    state: BeaconState,
    trusted = false
  ): Promise<BeaconState | null> {
    const preSlot = state.slot;
    const preFinalizedEpoch = state.finalizedCheckpoint.epoch;
    const preJustifiedEpoch = state.currentJustifiedCheckpoint.epoch;
    // Run the state transition
    let newState: BeaconState;
    const blockRoot = this.config.types.BeaconBlock.hashTreeRoot(signedBlock.message);
    try {
      // if block is trusted don't verify state roots, proposer or signature
      newState = stateTransition(this.config, state, signedBlock, !trusted, !trusted, !trusted);
    } catch (e) {
      // store block root in db and terminate
      await this.db.block.storeBadBlock(blockRoot);
      this.logger.warn(`Found bad block, block root: ${toHexString(blockRoot)} ` + e.message);
      return;
    }
    this.latestState = newState;
    // On successful transition, update system state
    await Promise.all([
      this.db.state.set(signedBlock.message.stateRoot.valueOf() as Uint8Array, newState),
      this.db.block.set(blockRoot, signedBlock),
    ]);
    this.forkChoice.addBlock(
      signedBlock.message.slot,
      blockRoot,
      signedBlock.message.parentRoot.valueOf() as Uint8Array,
      newState.currentJustifiedCheckpoint,
      newState.finalizedCheckpoint
    );
    await this.applyForkChoiceRule();
    await this.updateDepositMerkleTree(newState);
    // update metrics
    this.metrics.currentSlot.set(signedBlock.message.slot);

    // Post-epoch processing
    const currentEpoch = computeEpochAtSlot(this.config, newState.slot);
    if (computeEpochAtSlot(this.config, preSlot) < currentEpoch) {
      this.emit("processedCheckpoint", {epoch: currentEpoch, root: blockRoot});
      // Update FFG Checkpoints
      // Newly justified epoch
      if (preJustifiedEpoch < newState.currentJustifiedCheckpoint.epoch) {
        const justifiedBlockRoot = newState.currentJustifiedCheckpoint.root;
        const justifiedBlock = await this.db.block.get(justifiedBlockRoot.valueOf() as Uint8Array);
        this.logger.important(`Epoch ${computeEpochAtSlot(this.config, justifiedBlock.message.slot)} is justified!`);
        await Promise.all([
          this.db.chain.setJustifiedStateRoot(justifiedBlock.message.stateRoot.valueOf() as Uint8Array),
          this.db.chain.setJustifiedBlockRoot(justifiedBlockRoot.valueOf() as Uint8Array),
        ]);
        this.emit("justifiedCheckpoint", newState.currentJustifiedCheckpoint);
      }
      // Newly finalized epoch
      if (preFinalizedEpoch < newState.finalizedCheckpoint.epoch) {
        const finalizedBlockRoot = newState.finalizedCheckpoint.root;
        const finalizedBlock = await this.db.block.get(finalizedBlockRoot.valueOf() as Uint8Array);
        this.logger.important(`Epoch ${computeEpochAtSlot(this.config, finalizedBlock.message.slot)} is finalized!`);
        await Promise.all([
          this.db.chain.setFinalizedStateRoot(finalizedBlock.message.stateRoot.valueOf() as Uint8Array),
          this.db.chain.setFinalizedBlockRoot(finalizedBlockRoot.valueOf() as Uint8Array),
        ]);
        this.emit("finalizedCheckpoint", newState.finalizedCheckpoint);
      }
      this.metrics.previousJustifiedEpoch.set(newState.previousJustifiedCheckpoint.epoch);
      this.metrics.currentJustifiedEpoch.set(newState.currentJustifiedCheckpoint.epoch);
      this.metrics.currentFinalizedEpoch.set(newState.finalizedCheckpoint.epoch);
      this.metrics.currentEpochLiveValidators.set(
        Array.from(newState.validators).filter((v: Validator) => isActiveValidator(v, currentEpoch)).length
      );
    }
    return newState;
  }

  private async updateDepositMerkleTree(newState: BeaconState): Promise<void> {
    const upperIndex = newState.eth1DepositIndex + Math.min(
      this.config.params.MAX_DEPOSITS,
      newState.eth1Data.depositCount - newState.eth1DepositIndex
    );
    const [depositDatas, depositDataRootList] = await Promise.all([
      this.db.depositData.getAllBetween(newState.eth1DepositIndex, upperIndex),
      this.db.depositDataRootList.get(newState.eth1DepositIndex),
    ]);

    depositDataRootList.push(...depositDatas.map(this.config.types.DepositData.hashTreeRoot));
    //TODO: remove deposits with index <= newState.depositIndex
    await this.db.depositDataRootList.set(newState.eth1DepositIndex, depositDataRootList);
  }

  private checkGenesis = async (eth1Block: Block): Promise<void> => {
    this.logger.info(`Checking if block ${eth1Block.hash} will form valid genesis state`);
    const depositDatas = await this.opPool.depositData.getAll();
    const depositDataRootList = this.config.types.DepositDataRootList.tree.defaultValue();
    depositDataRootList.push(...depositDatas.map(this.config.types.DepositData.hashTreeRoot));
    const tree = depositDataRootList.tree();

    const genesisState = initializeBeaconStateFromEth1(
      this.config,
      fromHexString(eth1Block.hash),
      eth1Block.timestamp,
      depositDatas.map((data, index) => {
        return {
          proof: tree.getSingleProof(depositDataRootList.gindexOfProperty(index)),
          data,
        };
      })
    );
    if (!isValidGenesisState(this.config, genesisState)) {
      this.logger.info(`Eth1 block ${eth1Block.hash} is NOT forming valid genesis state`);
      return;
    }
    this.logger.info(`Initializing beacon chain with eth1 block ${eth1Block.hash}`);
    await this.initializeBeaconChain(genesisState, depositDataRootList);
  };

  /**
     * To prevent queue process stalling (if it receives multiple blocks at same time),
     * this introduces continuous queue processing. If there is block ready it will be processed sequentially
     * and if next block is missing or errors, it will stall for 500ms.
     */
  private pollBlock = async (): Promise<void> => {
    if (!this.isPollingBlocks) {
      return;
    }
    const nextBlockInQueue = this.blockProcessingQueue.poll();
    if (!nextBlockInQueue) {
      setTimeout(this.pollBlock, 1000);
      return;
    }
    try {
      const latestBlock = await this.db.block.getChainHead();
      if (this.config.types.Root.equals(
        nextBlockInQueue.signedBlock.message.parentRoot,
        this.config.types.BeaconBlock.hashTreeRoot(latestBlock.message)
      )) {
        await this.processBlock(
          nextBlockInQueue,
          this.config.types.BeaconBlock.hashTreeRoot(nextBlockInQueue.signedBlock.message)
        );
      } else {
        this.blockProcessingQueue.add(nextBlockInQueue);
        await sleep(500);
      }
    } catch (e) {
      this.logger.error(e.message);
      await sleep(500);
    }
    this.pollBlock();
  };
}<|MERGE_RESOLUTION|>--- conflicted
+++ resolved
@@ -61,14 +61,9 @@
   public chain: string;
   public _latestState: BeaconState = null;
   public forkChoice: ILMDGHOST;
-<<<<<<< HEAD
-  public clock: IBeaconClock;
-  public chainId: uint16;
-  public networkId: uint64;
-=======
   public chainId: Uint16;
   public networkId: Uint64;
->>>>>>> af0d8200
+  public clock: IBeaconClock;
 
   private readonly config: IBeaconConfig;
   private db: IBeaconDb;
@@ -273,11 +268,11 @@
   };
 
   /**
-     *
-     * @param block
-     * @param state
-     * @param trusted if state transition should trust that block is valid
-     */
+   *
+   * @param signedBlock
+   * @param state
+   * @param trusted if state transition should trust that block is valid
+   */
   private async runStateTransition(
     signedBlock: SignedBeaconBlock,
     state: BeaconState,
