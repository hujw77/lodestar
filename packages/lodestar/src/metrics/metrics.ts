--- conflicted
+++ resolved
@@ -14,14 +14,10 @@
 import {createValidatorMonitor, IValidatorMonitor} from "./validatorMonitor";
 import {createExecutionEngineMetrics, IExecutionEngineMetrics} from "./metrics/executionEngine";
 
-<<<<<<< HEAD
 export type IMetrics = IBeaconMetrics &
   ILodestarMetrics &
   IValidatorMonitor &
-  IExecutionEngineMetrics & {register: Registry};
-=======
-export type IMetrics = IBeaconMetrics & ILodestarMetrics & IValidatorMonitor & {register: RegistryMetricCreator};
->>>>>>> 3a38e655
+  IExecutionEngineMetrics & {register: RegistryMetricCreator};
 
 export function createMetrics(
   opts: MetricsOptions,
@@ -63,6 +59,7 @@
     ...beacon,
     ...lodestar,
     ...validatorMonitor,
+    ...executionEngine,
     register,
   };
 }
@@ -79,17 +76,6 @@
   // - nodejs_gc_pause_seconds_total: Time spent in GC in seconds
   // - nodejs_gc_reclaimed_bytes_total: The number of bytes GC has freed
   gcStats(register)();
-<<<<<<< HEAD
-
-  return {
-    ...beacon,
-    ...lodestar,
-    ...validatorMonitor,
-    ...executionEngine,
-    register: Registry.merge([register, ...registries]),
-  };
-=======
->>>>>>> 3a38e655
 }
 
 export function createDbMetrics(): {metrics: IDbMetrics; registry: Registry} {
