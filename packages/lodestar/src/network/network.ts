/**
 * @module network
 */

import {EventEmitter} from "events";
import LibP2p from "libp2p";
import PeerInfo from "peer-info";
import {IBeaconConfig} from "@chainsafe/lodestar-config";

import {ILogger} from  "@chainsafe/lodestar-utils/lib/logger";
import {IBeaconMetrics} from "../metrics";

import {ReqResp} from "./reqResp";
import {INetworkOptions} from "./options";
import {INetwork, NetworkEventEmitter,} from "./interface";
import {Gossip} from "./gossip/gossip";
import {IGossip, IGossipMessageValidator} from "./gossip/interface";
import {IBeaconChain} from "../chain";
import {MetadataController} from "./metadata";
import {Discv5Discovery, Discv5, ENR} from "@chainsafe/discv5";
import {IReputationStore} from "../sync/IReputation";

interface ILibp2pModules {
  config: IBeaconConfig;
  libp2p: LibP2p;
  logger: ILogger;
  metrics: IBeaconMetrics;
  validator: IGossipMessageValidator;
  chain: IBeaconChain;
}


export class Libp2pNetwork extends (EventEmitter as { new(): NetworkEventEmitter }) implements INetwork {

  public peerInfo: PeerInfo;
  public reqResp: ReqResp;
  public gossip: IGossip;
  public metadata: MetadataController;

  private opts: INetworkOptions;
  private config: IBeaconConfig;
  private libp2p: LibP2p;
  private inited: Promise<void>;
  private logger: ILogger;
  private metrics: IBeaconMetrics;
  private peerReputations: IReputationStore;

  public constructor(opts: INetworkOptions,
    reps: IReputationStore, {config, libp2p, logger, metrics, validator, chain}: ILibp2pModules) {
    super();
    this.opts = opts;
    this.config = config;
    this.logger = logger;
    this.metrics = metrics;
    this.peerReputations = reps;
    // `libp2p` can be a promise as well as a libp2p object
    this.inited = new Promise((resolve) => {
      Promise.resolve(libp2p).then((libp2p) => {
        this.peerInfo = libp2p.peerInfo;
        this.libp2p = libp2p;
        this.reqResp = new ReqResp(opts, {config, libp2p, peerReputations: this.peerReputations, logger});
<<<<<<< HEAD
        const discv5Discovery = this.libp2p._discovery.get("discv5") as Discv5Discovery;
        const enr = discv5Discovery && discv5Discovery.discv5 && discv5Discovery.discv5.enr || undefined;
        this.metadata = new MetadataController({enr}, {config, chain, logger});
        this.gossip = (new Gossip(opts,
=======
        this.metadata = new MetadataController({}, {config, chain, logger});
        this.gossip = (new Gossip(opts, this.metadata,
>>>>>>> 7f69a144
          {config, libp2p, logger, validator, chain})) as unknown as IGossip;
        resolve();
      });
    });
  }

  public async start(): Promise<void> {
    await this.inited;
    await this.libp2p.start();
    await this.reqResp.start();
    await this.gossip.start();
    const discv5Discovery = this.libp2p._discovery.get("discv5") as Discv5Discovery;
    const enr = discv5Discovery && discv5Discovery.discv5 && discv5Discovery.discv5.enr || undefined;
    await this.metadata.start(enr);
    this.libp2p.on("peer:connect", this.emitPeerConnect);
    this.libp2p.on("peer:disconnect", this.emitPeerDisconnect);
    const multiaddresses = this.libp2p.peerInfo.multiaddrs.toArray().map((m) => m.toString()).join(",");
    this.logger.important(`PeerId ${this.libp2p.peerInfo.id.toB58String()}, Multiaddrs ${multiaddresses}`);
  }

  public async stop(): Promise<void> {
    this.libp2p.removeListener("peer:connect", this.emitPeerConnect);
    this.libp2p.removeListener("peer:disconnect", this.emitPeerDisconnect);
    await this.metadata.stop();
    await this.gossip.stop();
    await this.reqResp.stop();
    await this.libp2p.stop();
  }

  public getPeers(): PeerInfo[] {
    const peers =  Array.from(this.libp2p.peerStore.peers.values()).filter(
      (peerInfo) => {
        return !!this.getConnection(peerInfo);
      });
    return peers || [];
  }

  public hasPeer(peerInfo: PeerInfo): boolean {
    return !!this.libp2p.registrar.getConnection(peerInfo);
  }

  public getConnection(peer: PeerInfo): LibP2pConnection|undefined {
    const id = peer.id.toB58String();
    if(this.libp2p.registrar.connections.has(id)) {
      return this.libp2p.registrar.connections.get(id).slice(-1).pop();
    } else {
      return undefined;
    }
  }

  public async connect(peerInfo: PeerInfo): Promise<void> {
    await this.libp2p.dial(peerInfo);
  }

  public async disconnect(peerInfo: PeerInfo): Promise<void> {
    await this.libp2p.hangUp(peerInfo);
  }

  public async  searchSubnetPeers(subnet: string): Promise<void> {
    const peerIds = this.peerReputations.getPeerIdsBySubnet(subnet);
    if (peerIds.length < 3) {
      // If an insufficient number of current peers are subscribed to the topic,
      // the validator must discover new peers on this topic
      this.logger.verbose(`Found only ${peerIds.length} for subnett ${subnet}, finding new peers to connect`);
      const count = await this.connectToNewPeersBySubnet(parseInt(subnet), peerIds);
      this.logger.verbose(`Connected to ${count} new peers for subnet ${subnet}`);
    }
  }

  /**
   * Connect to new peers given a subnet.
   * @param subnet the subnet calculated from committee index
   * @param inPeerIds peers already have this subnet
   */
  private async connectToNewPeersBySubnet(subnet: number, inPeerIds?: string[]): Promise<number> {
    const peerIds = inPeerIds || [];
    const discv5Peers = await this.searchDiscv5Peers(subnet) || [];
    const peerInfos = discv5Peers.filter(peerInfo => !peerIds.includes(peerInfo.id.toB58String()));
    // make sure they still connect to same subnet
    let count = 0;
    for (const peerInfo of peerInfos) {
      // we'll dial thru sendRequest so don't need to do connect(peerInfo) like in the spec
      try {
        const metadata = await this.reqResp.metadata(peerInfo);
        if (metadata.attnets[subnet]) {
          count++;
        }
      } catch (err) {
        this.logger.warn(`Cannot get metadata from ${peerInfo.id.toB58String()}`);
      }
      if (count < 10) {
        // TODO: decide max peers per subnet to connect?
        break;
      }
    }
    return count;
  }

  private searchDiscv5Peers = async (subnet: number): Promise<PeerInfo[]> => {
    const discovery: Discv5Discovery = this.libp2p._discovery.get("discv5") as Discv5Discovery;
    const discv5: Discv5 = discovery.discv5;
    return await Promise.all(
      discv5.kadValues()
        .filter((enr: ENR) => enr.get("attnets"))
        .filter((enr: ENR) => {
          try {
            return this.config.types.AttestationSubnets.deserialize(enr.get("attnets"))[subnet];
          } catch (err) {
            return false;
          }
        })
        .map((enr: ENR) => enr.peerId().then((peerId) => {
          const peerInfo = new PeerInfo(peerId);
          peerInfo.multiaddrs.add(enr.multiaddrTCP);
          return peerInfo;
        })));
  };

  private emitPeerConnect = (peerInfo: PeerInfo): void => {
    const conn = this.getConnection(peerInfo);
    this.metrics.peers.inc();
    this.logger.verbose("peer connected " + peerInfo.id.toB58String() + " " + conn.stat.direction);
    //tmp fix, we will just do double status exchange but nothing major
    this.emit("peer:connect", peerInfo, conn.stat.direction);
  };

  private emitPeerDisconnect = (peerInfo: PeerInfo): void => {
    this.logger.verbose("peer disconnected " + peerInfo.id.toB58String());
    this.metrics.peers.dec();
    this.emit("peer:disconnect", peerInfo);
  };

}<|MERGE_RESOLUTION|>--- conflicted
+++ resolved
@@ -59,16 +59,8 @@
         this.peerInfo = libp2p.peerInfo;
         this.libp2p = libp2p;
         this.reqResp = new ReqResp(opts, {config, libp2p, peerReputations: this.peerReputations, logger});
-<<<<<<< HEAD
-        const discv5Discovery = this.libp2p._discovery.get("discv5") as Discv5Discovery;
-        const enr = discv5Discovery && discv5Discovery.discv5 && discv5Discovery.discv5.enr || undefined;
-        this.metadata = new MetadataController({enr}, {config, chain, logger});
-        this.gossip = (new Gossip(opts,
-=======
         this.metadata = new MetadataController({}, {config, chain, logger});
-        this.gossip = (new Gossip(opts, this.metadata,
->>>>>>> 7f69a144
-          {config, libp2p, logger, validator, chain})) as unknown as IGossip;
+        this.gossip = (new Gossip(opts, {config, libp2p, logger, validator, chain})) as unknown as IGossip;
         resolve();
       });
     });
