--- conflicted
+++ resolved
@@ -1,7 +1,6 @@
 import {BeaconBlockHeader, SignedBeaconBlock, Slot} from "@chainsafe/lodestar-types";
 import {RoundRobinArray} from "./robin";
 import {IReqResp} from "../../network";
-<<<<<<< HEAD
 import {ZERO_HASH} from "../../constants";
 import {ISlotRange} from "../interface";
 import {IBeaconConfig} from "@chainsafe/lodestar-config";
@@ -47,8 +46,6 @@
     }
   ) as SignedBeaconBlock[];
 }
-=======
->>>>>>> 90423b41
 
 export async function getBlockRange(
   rpc: IReqResp,
@@ -67,7 +64,7 @@
     chunks = (await Promise.all(
       chunks.map(async (chunk) => {
         try {
-          const chunkBlocks = await getBlockRangeFromPeer(rpc, peerBalancer.next(), chunk);
+          const chunkBlocks = await getBlockRangeFromPeer(rpc, reps, peerBalancer.next(), chunk);
           blocks = blocks.concat(chunkBlocks);
           return null;
         } catch (e) {
