import {EventEmitter} from "events";

<<<<<<< HEAD
import {BeaconState, bytes32, Epoch, Eth1Data, number64} from "@chainsafe/eth2.0-types";
=======
import {Hash, number64} from "@chainsafe/eth2.0-types";
>>>>>>> 1719b564

import {IEth1Notifier} from "../";
import {Block} from "ethers/providers";
import {IBeaconConfig} from "@chainsafe/eth2.0-config";
import {intDiv} from "../../util/math";
import {hash} from "../../util/crypto";
import {intToBytes} from "../../util/bytes";

export class InteropEth1Notifier extends EventEmitter implements IEth1Notifier {
  public constructor() {
    super();
  }

  public async start(): Promise<void> {
  }

  public async stop(): Promise<void> {
  }

  public async processBlockHeadUpdate(blockNumber): Promise<void> {
  }

  public async processDepositLog(dataHex: string, indexHex: string): Promise<void> {
  }

  public async depositRoot(): Promise<Hash> {
    return Buffer.alloc(32);
  }

  public async getBlock(blockHashOrBlockNumber: string | number): Promise<Block> {
    return undefined;
  }

  public async getHead(): Promise<Block> {
    return undefined;
  }

  public async depositCount(block?: string | number): Promise<number64> {
    return undefined;
  }

  public async processPastDeposits(fromBlock: string | number, toBlock?: string | number): Promise<void> {
    return undefined;
  }

  public async getEth1Data(config: IBeaconConfig, state: BeaconState, currentEpoch: Epoch): Promise<Eth1Data> {
    const epochsPerPeriod = intDiv(config.params.SLOTS_PER_ETH1_VOTING_PERIOD, config.params.SLOTS_PER_EPOCH);
    const votingPeriod = intDiv(currentEpoch, epochsPerPeriod);
    const depositRoot = hash(intToBytes(votingPeriod, 32));
    return {
      depositRoot,
      depositCount: state.eth1DepositIndex,
      blockHash: hash(depositRoot)
    };
  }
}<|MERGE_RESOLUTION|>--- conflicted
+++ resolved
@@ -1,10 +1,6 @@
 import {EventEmitter} from "events";
 
-<<<<<<< HEAD
-import {BeaconState, bytes32, Epoch, Eth1Data, number64} from "@chainsafe/eth2.0-types";
-=======
-import {Hash, number64} from "@chainsafe/eth2.0-types";
->>>>>>> 1719b564
+import {BeaconState, bytes32, Epoch, Eth1Data, Hash, number64} from "@chainsafe/eth2.0-types";
 
 import {IEth1Notifier} from "../";
 import {Block} from "ethers/providers";
