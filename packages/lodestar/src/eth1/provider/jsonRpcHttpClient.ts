// Uses cross-fetch for browser + NodeJS cross compatibility
// Note: isomorphic-fetch is not well mantained and does not support abort signals
import fetch from "cross-fetch";

import {ErrorAborted, TimeoutError} from "@chainsafe/lodestar-utils";
<<<<<<< HEAD
import {IGauge, IHistogram} from "../../metrics";
import {retry} from "../../util/retry";
import {IJson, IRpcPayload, ReqOpts} from "../interface";
import {encodeJwtToken} from "./jwt";

export type JsonRPCMetrics = {
  responseTime: IHistogram;
  retryCount: IGauge;
  errorCount: IGauge;
};

=======
import {IJson, IRpcPayload, ReqOpts} from "../interface.js";
import {encodeJwtToken} from "./jwt.js";
>>>>>>> c1ed45d8
/**
 * Limits the amount of response text printed with RPC or parsing errors
 */
const maxStringLengthToPrint = 500;
const REQUEST_TIMEOUT = 30 * 1000;

interface IRpcResponse<R> extends IRpcResponseError {
  result?: R;
}

interface IRpcResponseError {
  jsonrpc: "2.0";
  id: number;
  error?: {
    code: number; // -32601;
    message: string; // "The method eth_none does not exist/is not available"
  };
}

export interface IJsonRpcHttpClient {
  fetch<R, P = IJson[]>(payload: IRpcPayload<P>, opts?: ReqOpts): Promise<R>;
  fetchWithRetries<R, P = IJson[]>(payload: IRpcPayload<P>, opts?: ReqOpts): Promise<R>;
  fetchBatch<R>(rpcPayloadArr: IRpcPayload[], opts?: ReqOpts): Promise<R[]>;
}

export class JsonRpcHttpClient implements IJsonRpcHttpClient {
  private id = 1;

  constructor(
    private readonly urls: string[],
    private readonly opts?: {
      signal?: AbortSignal;
      timeout?: number;
      /** If returns true, do not fallback to other urls and throw early */
      shouldNotFallback?: (error: Error) => boolean;
      /**
       * Optional: If provided, use this jwt secret to HS256 encode and add a jwt token in the
       * request header which can be authenticated by the RPC server to provide access.
       * A fresh token is generated on each requests as EL spec mandates the ELs to check
       * the token freshness +-5 seconds (via `iat` property of the token claim)
       *
       * Otherwise the requests to the RPC server will be unauthorized
       * and it might deny responses to the RPC requests.
       */
      jwtSecret?: Uint8Array;
      /** Retry attempts */
      retryAttempts?: number;
      /** Retry delay, only relevant with retry attempts */
      retryDelay?: number;
      /** Metrics for retry, could be expanded later */
      metrics?: JsonRPCMetrics | null;
    }
  ) {
    // Sanity check for all URLs to be properly defined. Otherwise it will error in loop on fetch
    if (urls.length === 0) {
      throw Error("No urls provided to JsonRpcHttpClient");
    }
    for (const [i, url] of urls.entries()) {
      if (!url) {
        throw Error(`JsonRpcHttpClient.urls[${i}] is empty or undefined: ${url}`);
      }
    }
  }

  /**
   * Perform RPC request
   */
  async fetch<R, P = IJson[]>(payload: IRpcPayload<P>, opts?: ReqOpts): Promise<R> {
    const res: IRpcResponse<R> = await this.fetchJson({jsonrpc: "2.0", id: this.id++, ...payload}, opts);
    return parseRpcResponse(res, payload);
  }

  /**
   * Perform RPC request with retry
   */
  async fetchWithRetries<R, P = IJson[]>(payload: IRpcPayload<P>, opts?: ReqOpts): Promise<R> {
    const timer = this.opts?.metrics?.responseTime.startTimer({method: payload.method});
    try {
      const res = await retry<IRpcResponse<R>>(
        async (attempt) => {
          /** If this is a retry, increment the retry counter for this method */
          if (attempt > 0) {
            this.opts?.metrics?.retryCount.inc({method: payload.method});
          }
          return await this.fetchJson({jsonrpc: "2.0", id: this.id++, ...payload}, opts);
        },
        {
          retries: opts?.retryAttempts ?? this.opts?.retryAttempts ?? 1,
          retryDelay: opts?.retryDelay ?? this.opts?.retryAttempts ?? 0,
          shouldRetry: opts?.shouldRetry,
        }
      );
      return parseRpcResponse(res, payload);
    } catch (e) {
      this.opts?.metrics?.errorCount.inc({method: payload.method});
      throw e;
    } finally {
      timer?.();
    }
  }

  /**
   * Perform RPC batched request
   * Type-wise assumes all requests results have the same type
   */
  async fetchBatch<R>(rpcPayloadArr: IRpcPayload[], opts?: ReqOpts): Promise<R[]> {
    if (rpcPayloadArr.length === 0) return [];

    const resArr: IRpcResponse<R>[] = await this.fetchJson(
      rpcPayloadArr.map(({method, params}) => ({jsonrpc: "2.0", method, params, id: this.id++})),
      opts
    );
    return resArr.map((res, i) => parseRpcResponse(res, rpcPayloadArr[i]));
  }

  private async fetchJson<R, T = unknown>(json: T, opts?: ReqOpts): Promise<R> {
    let lastError: Error | null = null;

    for (const url of this.urls) {
      try {
        return await this.fetchJsonOneUrl(url, json, opts);
      } catch (e) {
        if (this.opts?.shouldNotFallback?.(e as Error)) {
          throw e;
        }

        lastError = e as Error;
      }
    }

    if (lastError !== null) {
      throw lastError;
    } else if (this.urls.length === 0) {
      throw Error("No url provided");
    } else {
      throw Error("Unknown error");
    }
  }

  /**
   * Fetches JSON and throws detailed errors in case the HTTP request is not ok
   */
  private async fetchJsonOneUrl<R, T = unknown>(url: string, json: T, opts?: ReqOpts): Promise<R> {
    // If url is undefined node-fetch throws with `TypeError: Only absolute URLs are supported`
    // Throw a better error instead
    if (!url) throw Error(`Empty or undefined JSON RPC HTTP client url: ${url}`);

    // fetch() throws for network errors:
    // - request to http://missing-url.com/ failed, reason: getaddrinfo ENOTFOUND missing-url.com

    const controller = new AbortController();
    const timeout = setTimeout(() => {
      controller.abort();
    }, opts?.timeout ?? this.opts?.timeout ?? REQUEST_TIMEOUT);

    const onParentSignalAbort = (): void => controller.abort();

    if (this.opts?.signal) {
      this.opts.signal.addEventListener("abort", onParentSignalAbort, {once: true});
    }

    try {
      const headers: Record<string, string> = {"Content-Type": "application/json"};
      if (this.opts?.jwtSecret) {
        /**
         * ELs have a tight +-5 second freshness check on token's iat i.e. issued at
         * so its better to generate a new token each time. Currently iat is the only claim
         * we are encoding but potentially we can encode more claims.
         * Also currently the algorithm for the token generation is mandated to HS256
         *
         * Jwt auth spec: https://github.com/ethereum/execution-apis/pull/167
         */
        const token = encodeJwtToken({iat: Math.floor(new Date().getTime() / 1000)}, this.opts.jwtSecret);
        headers["Authorization"] = `Bearer ${token}`;
      }

      const res = await fetch(url, {
        method: "post",
        body: JSON.stringify(json),
        headers,
        signal: controller.signal,
      }).finally(() => {
        clearTimeout(timeout);
        this.opts?.signal?.removeEventListener("abort", onParentSignalAbort);
      });

      const body = await res.text();
      if (!res.ok) {
        // Infura errors:
        // - No project ID: Forbidden: {"jsonrpc":"2.0","id":0,"error":{"code":-32600,"message":"project ID is required","data":{"reason":"project ID not provided","see":"https://infura.io/dashboard"}}}
        throw new HttpRpcError(res.status, `${res.statusText}: ${body.slice(0, maxStringLengthToPrint)}`);
      }

      return parseJson(body);
    } catch (e) {
      if (controller.signal.aborted) {
        // controller will abort on both parent signal abort + timeout of this specific request
        if (this.opts?.signal?.aborted) {
          throw new ErrorAborted("request");
        } else {
          throw new TimeoutError("request");
        }
      } else {
        throw e;
      }
    }
  }
}

function parseRpcResponse<R, P>(res: IRpcResponse<R>, payload: IRpcPayload<P>): R {
  if (res.result !== undefined) {
    return res.result;
  } else {
    throw new ErrorJsonRpcResponse(res, payload);
  }
}

/**
 * Util: Parse JSON but display the original source string in case of error
 * Helps debug instances where an API returns a plain text instead of JSON,
 * such as getting an HTML page due to a wrong API URL
 */
function parseJson<T>(json: string): T {
  try {
    return JSON.parse(json) as T;
  } catch (e) {
    throw new ErrorParseJson(json, e as Error);
  }
}

export class ErrorParseJson extends Error {
  constructor(json: string, e: Error) {
    super(`Error parsing JSON: ${e.message}\n${json.slice(0, maxStringLengthToPrint)}`);
  }
}

/** JSON RPC endpoint returned status code == 200, but with error property set */
export class ErrorJsonRpcResponse<P> extends Error {
  response: IRpcResponseError;
  payload: IRpcPayload<P>;
  constructor(res: IRpcResponseError, payload: IRpcPayload<P>) {
    const errorMessage = res.error
      ? typeof res.error.message === "string"
        ? res.error.message
        : typeof res.error.code === "number"
        ? parseJsonRpcErrorCode(res.error.code)
        : JSON.stringify(res.error)
      : "no result";

    super(`JSON RPC error: ${errorMessage}, ${payload.method}`);

    this.response = res;
    this.payload = payload;
  }
}

/** JSON RPC endpoint returned status code != 200 */
export class HttpRpcError extends Error {
  constructor(readonly status: number, message: string) {
    super(message);
  }
}

/**
 * JSON RPC spec errors https://www.jsonrpc.org/specification#response_object
 */
function parseJsonRpcErrorCode(code: number): string {
  if (code === -32700) return "Parse request error";
  if (code === -32600) return "Invalid request object";
  if (code === -32601) return "Method not found";
  if (code === -32602) return "Invalid params";
  if (code === -32603) return "Internal error";
  if (code <= -32000 && code >= -32099) return "Server error";
  return `Unknown error code ${code}`;
}<|MERGE_RESOLUTION|>--- conflicted
+++ resolved
@@ -3,11 +3,10 @@
 import fetch from "cross-fetch";
 
 import {ErrorAborted, TimeoutError} from "@chainsafe/lodestar-utils";
-<<<<<<< HEAD
-import {IGauge, IHistogram} from "../../metrics";
-import {retry} from "../../util/retry";
-import {IJson, IRpcPayload, ReqOpts} from "../interface";
-import {encodeJwtToken} from "./jwt";
+import {IJson, IRpcPayload, ReqOpts} from "../interface.js";
+import {IGauge, IHistogram} from "../../metrics/index.js";
+import {retry} from "../../util/retry.js";
+import {encodeJwtToken} from "./jwt.js";
 
 export type JsonRPCMetrics = {
   responseTime: IHistogram;
@@ -15,10 +14,6 @@
   errorCount: IGauge;
 };
 
-=======
-import {IJson, IRpcPayload, ReqOpts} from "../interface.js";
-import {encodeJwtToken} from "./jwt.js";
->>>>>>> c1ed45d8
 /**
  * Limits the amount of response text printed with RPC or parsing errors
  */
