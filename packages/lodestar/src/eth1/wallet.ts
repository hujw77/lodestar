--- conflicted
+++ resolved
@@ -5,14 +5,8 @@
 import {ContractTransaction, ethers, Wallet} from "ethers";
 import {Provider} from "ethers/providers";
 import {BigNumber, ParamType} from "ethers/utils";
-<<<<<<< HEAD
-import BN from "bn.js";
-import bls from "@chainsafe/bls";
+import bls, {PrivateKey} from "@chainsafe/bls";
 import {hash, hashTreeRoot, signingRoot} from "@chainsafe/ssz";
-=======
-import bls, {PrivateKey} from "@chainsafe/bls";
-import {hash, signingRoot} from "@chainsafe/ssz";
->>>>>>> ebb93de9
 import {DepositData} from "@chainsafe/eth2.0-types";
 import {IBeaconConfig} from "@chainsafe/eth2.0-config";
 
@@ -71,15 +65,9 @@
       signature: Buffer.alloc(96)
     };
 
-<<<<<<< HEAD
     depositData.signature = bls.sign(
-      privateKey,
-      signingRoot(depositData, this.config.types.DepositData),
-=======
-    const signature = bls.sign(
       privateKey.toBytes(),
       signingRoot(this.config.types.DepositData, depositData),
->>>>>>> ebb93de9
       Buffer.from([0, 0, 0, DomainType.DEPOSIT])
     );
     // Send TX
@@ -88,7 +76,7 @@
         pubkey,
         withdrawalCredentials,
         depositData.signature,
-        hashTreeRoot(depositData, this.config.types.DepositData),
+        hashTreeRoot(this.config.types.DepositData, depositData),
         {value});
       await tx.wait();
       return tx.hash || "";
