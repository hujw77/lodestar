/**
 * @module validator
 */

import {hashTreeRoot, signingRoot} from "@chainsafe/ssz";

import {BeaconBlock, BeaconState, Fork, Slot} from "@chainsafe/eth2.0-types";
import {IBeaconConfig} from "@chainsafe/eth2.0-config";
import {computeEpochOfSlot, getDomain} from "../../chain/stateTransition/util";
import {IRpcClient} from "../rpc";
import {DomainType} from "../../constants";
import {IValidatorDB} from "../../db";
import {ILogger} from "../../logger";
import {Keypair} from "@chainsafe/bls";

export default class BlockProposingService {
  private config: IBeaconConfig;
  // @ts-ignore
  private provider: IRpcClient;
  private keypair: Keypair;
  private db: IValidatorDB;
  private logger: ILogger;

  public constructor(
    config: IBeaconConfig,
    keypair: Keypair,
    provider: IRpcClient,
    db: IValidatorDB,
    logger: ILogger
  ) {
    this.config = config;
    this.keypair = keypair;
    this.provider = provider;
    this.db = db;
    this.logger = logger;
  }

  /**
   * IFF a validator is selected construct a block to propose.
   */
  public async createAndPublishBlock(slot: Slot, fork: Fork): Promise<BeaconBlock | null> {
    if(await this.hasProposedAlready(slot)) {
      this.logger.info(`[Validator] Already proposed block in current epoch: ${computeEpochOfSlot(this.config, slot)}`);
      return null;
    }
    const block = await this.provider.validator.produceBlock(
      slot,
      this.keypair.privateKey.signMessage(
        hashTreeRoot(computeEpochOfSlot(this.config, slot), this.config.types.Epoch),
        // eslint-disable-next-line @typescript-eslint/no-object-literal-type-assertion
        getDomain(this.config, {fork} as BeaconState, DomainType.RANDAO, computeEpochOfSlot(this.config, slot))
      ).toBytesCompressed()
    );
    if(!block) {
      return null;
    }
    block.signature = this.keypair.privateKey.signMessage(
      signingRoot(block, this.config.types.BeaconBlock),
      // eslint-disable-next-line @typescript-eslint/no-object-literal-type-assertion
      getDomain(this.config, {fork} as BeaconState, DomainType.BEACON_PROPOSER, computeEpochOfSlot(this.config, slot))
    ).toBytesCompressed();
    await this.storeBlock(block);
    await this.provider.validator.publishBlock(block);
    this.logger.info(
<<<<<<< HEAD
      `Proposed block with hash 0x${signingRoot(block, this.config.types.BeaconBlock).toString('hex')}`
=======
      `[Validator] Proposed block with hash 0x${hashTreeRoot(block, this.config.types.BeaconBlock).toString("hex")}`
>>>>>>> 3205d1d0
    );
    return block;
  }

  public getRpcClient(): IRpcClient {
    return this.provider;
  }

  private async hasProposedAlready(slot: Slot): Promise<boolean> {
    // get last proposed block from database and check if belongs in same epoch
    const lastProposedBlock = await this.db.getBlock(this.keypair.publicKey.toBytesCompressed());
    if(!lastProposedBlock) return  false;
    return computeEpochOfSlot(this.config, lastProposedBlock.slot) === computeEpochOfSlot(this.config, slot);
  }

  private async storeBlock(block: BeaconBlock): Promise<void> {
    await this.db.setBlock(this.keypair.publicKey.toBytesCompressed(), block);
  }
}<|MERGE_RESOLUTION|>--- conflicted
+++ resolved
@@ -62,11 +62,7 @@
     await this.storeBlock(block);
     await this.provider.validator.publishBlock(block);
     this.logger.info(
-<<<<<<< HEAD
       `Proposed block with hash 0x${signingRoot(block, this.config.types.BeaconBlock).toString('hex')}`
-=======
-      `[Validator] Proposed block with hash 0x${hashTreeRoot(block, this.config.types.BeaconBlock).toString("hex")}`
->>>>>>> 3205d1d0
     );
     return block;
   }
