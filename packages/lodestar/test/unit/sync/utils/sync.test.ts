import {describe} from "mocha";
import {IReputation} from "../../../../src/sync/IReputation";
import {Checkpoint, Status} from "@chainsafe/lodestar-types";
import {
  fetchBlockChunks,
  getCommonFinalizedCheckpoint,
  getHighestCommonSlot,
  getStatusFinalizedCheckpoint,
  processSyncBlocks,
  targetSlotToBlockChunks
} from "../../../../src/sync/utils";
import {expect} from "chai";
import deepmerge from "deepmerge";
import * as blockUtils from "../../../../src/sync/utils/blocks";
import {config} from "@chainsafe/lodestar-config/lib/presets/minimal";
import {isPlainObject} from "@chainsafe/lodestar-utils";
import pipe from "it-pipe";
import sinon, {SinonStub, SinonStubbedInstance} from "sinon";
import {BeaconChain, IBeaconChain} from "../../../../src/chain";
import {collect} from "../../chain/blocks/utils";
import {generateState} from "../../../utils/state";
import {ReqResp} from "../../../../src/network/reqResp";
import {generateEmptySignedBlock} from "../../../utils/block";
import {WinstonLogger} from "@chainsafe/lodestar-utils/lib/logger";

describe("sync utils", function () {
<<<<<<< HEAD

  describe("get highest common slot", function () {
    it("no pears", function () {
      const result = getHighestCommonSlot([]);
      expect(result).to.be.equal(0);
=======
   
  describe("get initial sync target epoch", function () {
    it("should obtain target epoch", function () {
      const peers: IReputation[] = [
        generateReputation(3),
        generateReputation(1),
        generateReputation(2),
      ];
      const result = getInitalSyncTargetEpoch(peers, {epoch: 0, root: Buffer.alloc(0)});
      expect(result).to.be.equal(1);
      const result1 = getInitalSyncTargetEpoch(peers, {epoch: 2, root: Buffer.alloc(0)});
      expect(result1).to.be.equal(3);
      const result2 = getInitalSyncTargetEpoch(peers, {epoch: 3, root: Buffer.alloc(0)});
      expect(result2).to.be.equal(3);
    });

    it("should obtain target epoch with incomplete hello statuses", function () {
      const peers: IReputation[] = [
        {
          latestStatus: null,
          latestMetadata: null,
          score: 1
        },
        generateReputation(1),
        generateReputation(2),
      ];
      const result = getInitalSyncTargetEpoch(peers, {epoch: 0, root: Buffer.alloc(0)});
      expect(result).to.be.equal(1);
>>>>>>> 90423b41
    });

    it("no statuses", function () {
      const result = getHighestCommonSlot([generateReputation({latestStatus: null})]);
      expect(result).to.be.equal(0);
    });

    it("single rep", function () {
      const result = getHighestCommonSlot([generateReputation({latestStatus: generateStatus({headSlot: 10})})]);
      expect(result).to.be.equal(10);
    });

    it("majority", function () {
      const reps = [
        generateReputation({latestStatus: generateStatus({headSlot: 10})}),
        generateReputation({latestStatus: generateStatus({headSlot: 10})}),
        generateReputation({latestStatus: generateStatus({headSlot: 12})})
      ];
      const result = getHighestCommonSlot(reps);
      expect(result).to.be.equal(10);
    });

    //It should be 10 as it's highest common slot, we need better algo for that to consider
    it.skip("disagreement", function () {
      const reps = [
        generateReputation({latestStatus: generateStatus({headSlot: 12})}),
        generateReputation({latestStatus: generateStatus({headSlot: 10})}),
        generateReputation({latestStatus: generateStatus({headSlot: 11})}),
      ];
      const result = getHighestCommonSlot(reps);
      expect(result).to.be.equal(10);
    });
  });

  it("status to finalized checkpoint", function () {
    const checkpoint: Checkpoint = {
      epoch: 1,
      root: Buffer.alloc(32, 4)
    };
    const status = generateStatus({finalizedEpoch: checkpoint.epoch, finalizedRoot: checkpoint.root});
    const result = getStatusFinalizedCheckpoint(status);
    expect(config.types.Checkpoint.equals(result, checkpoint)).to.be.true;
  });

  describe("get common finalized checkpoint", function () {
    
    it("no peers", function () {
      const result = getCommonFinalizedCheckpoint(config, []);
      expect(result).to.be.null;
    });

    it("no statuses", function () {
      const result = getCommonFinalizedCheckpoint(config, [generateReputation({latestStatus: null})]);
      expect(result).to.be.null;
    });

    it("single peer", function () {
      const checkpoint: Checkpoint = {
        epoch: 1,
        root: Buffer.alloc(32, 4)
      };
      const result = getCommonFinalizedCheckpoint(
        config, 
        [generateReputation({
          latestStatus: generateStatus({
            finalizedEpoch: checkpoint.epoch,
            finalizedRoot: checkpoint.root
          })
        })]
      );
      expect(config.types.Checkpoint.equals(checkpoint, result)).to.be.true;
    });

    it("majority", function () {
      const checkpoint: Checkpoint = {
        epoch: 1,
        root: Buffer.alloc(32, 4)
      };
      const result = getCommonFinalizedCheckpoint(
        config,
        [
          generateReputation({
            latestStatus: generateStatus({
              finalizedEpoch: checkpoint.epoch,
              finalizedRoot: checkpoint.root
            })
          }),
          generateReputation({
            latestStatus: generateStatus({
              finalizedEpoch: checkpoint.epoch,
              finalizedRoot: checkpoint.root
            })
          }),
          generateReputation({
            latestStatus: generateStatus({
              finalizedEpoch: 4,
              finalizedRoot: Buffer.alloc(32)
            })
          })
        ]
      );
      expect(config.types.Checkpoint.equals(checkpoint, result)).to.be.true;
    });
    
  });

<<<<<<< HEAD
  describe("targetSlotToBlockChunks process", function () {
    
    let chainStub: SinonStubbedInstance<IBeaconChain>;
    
    beforeEach(function () {
      chainStub = sinon.createStubInstance(BeaconChain);
    });
    
    it("should work target less than epoch slots", async function () {
      chainStub.getHeadState.resolves(generateState({slot: 0}));
      const chunks = await pipe(
        [5],
        targetSlotToBlockChunks(config, chainStub),
        collect
      );
      expect(chunks.length).to.be.equal(1);
=======
  describe("get blocks from peer", function () {

    it("should get block range from peer", async function () {
      const rpcStub = sinon.createStubInstance(ReqResp);
      rpcStub.beaconBlocksByRange
        .withArgs(sinon.match.any, sinon.match.any)
        .resolves([generateEmptySignedBlock()]);
      const result = await getBlockRangeFromPeer(
        rpcStub,
        {id: sinon.createStubInstance(PeerId)} as unknown as PeerInfo,
        {start: 1, end: 4}
      );
      expect(result.length).to.be.greaterThan(0);
      expect(rpcStub.beaconBlocksByRange.calledOnce).to.be.true;
>>>>>>> 90423b41
    });

    it("should work target greater than epoch slots", async function () {
      chainStub.getHeadState.resolves(generateState({slot: 0}));
      const chunks = await pipe(
        [config.params.SLOTS_PER_EPOCH + 2],
        targetSlotToBlockChunks(config, chainStub),
        collect
      );
      expect(chunks.length).to.be.equal(2);
    });
  });
  
  describe("fetchBlockChunk process", function () {
    
    const sandbox = sinon.createSandbox();
    
    let getPeersStub: SinonStub, getBlockRangeStub: SinonStub;
    
    beforeEach(function () {
      getPeersStub = sinon.stub();
      getBlockRangeStub = sandbox.stub(blockUtils, "getBlockRange");
    });
    
    afterEach(function () {
      sandbox.restore();
    });
    
    it("no peers", async function () {
      getPeersStub.resolves([]);
      getBlockRangeStub.resolves([generateEmptySignedBlock()]);
      const result = await pipe(
        [{start: 0, end: 10}],
        fetchBlockChunks(sinon.createStubInstance(BeaconChain), sinon.createStubInstance(ReqResp), getPeersStub),
        collect
      );
      expect(result.length).to.be.equal(0);
    });

<<<<<<< HEAD
    it("happy path", async function () {
      getPeersStub.resolves([{}]);
      getBlockRangeStub.resolves([generateEmptySignedBlock()]);
      const result = await pipe(
        [{start: 0, end: 10}],
        fetchBlockChunks(sinon.createStubInstance(BeaconChain), sinon.createStubInstance(ReqResp), getPeersStub),
        collect
      );
      expect(result.length).to.be.equal(1);
      expect(getBlockRangeStub.calledOnce).to.be.true;
=======
    it("should return false because of out of date finalized checkpoint", function() {
      const peerStatus: Status = {
        finalizedEpoch: 5,
        finalizedRoot: Buffer.alloc(32),
        forkDigest: Buffer.alloc(4),
        headRoot: Buffer.alloc(32),
        headSlot: 0,
      };
      const state: BeaconState = generateState();
      state.finalizedCheckpoint.epoch = 10;
      expect(isValidPeerForInitSync(config, state, peerStatus)).to.be.false;
>>>>>>> 90423b41
    });
    
  });
  
  describe("block process", function () {

<<<<<<< HEAD
    let chainStub: SinonStubbedInstance<IBeaconChain>;
    
    beforeEach(function () {
      chainStub = sinon.createStubInstance(BeaconChain);
    });
    
    it("should work", async function () {
      await pipe(
        [[generateEmptySignedBlock()], [generateEmptySignedBlock()]],
        processSyncBlocks(chainStub, sinon.createStubInstance(WinstonLogger))
      );
      expect(chainStub.receiveBlock.calledTwice).to.be.true;
=======
    it("should return true", function() {
      const peerStatus: Status = {
        finalizedEpoch: 10,
        finalizedRoot: Buffer.alloc(32),
        forkDigest: Buffer.alloc(4),
        headRoot: Buffer.alloc(32),
        headSlot: 0,
      };
      const state: BeaconState = generateState();
      state.finalizedCheckpoint.epoch = 5;
      expect(isValidPeerForInitSync(config, state, peerStatus)).to.be.true;
>>>>>>> 90423b41
    });
    
  });
    
});

function generateReputation(overiddes: Partial<IReputation>): IReputation {
  return deepmerge(
    {
      score: 1,
      latestStatus: {
        finalizedEpoch: 0,
        finalizedRoot: Buffer.alloc(1),
        headForkVersion: Buffer.alloc(4),
        headRoot: Buffer.alloc(1),
        headSlot: 0
      }
    },
    overiddes,
    {isMergeableObject: isPlainObject}
  );
}

<<<<<<< HEAD
function generateStatus(overiddes: Partial<Status>): Status {
  return deepmerge(
    {
      finalizedEpoch: 0,
=======
function generateReputation(finalizedEpoch: Epoch): IReputation {
  return {
    score: 1,
    latestMetadata: null,
    latestStatus: {
      finalizedEpoch: finalizedEpoch || 0,
>>>>>>> 90423b41
      finalizedRoot: Buffer.alloc(1),
      forkDigest: Buffer.alloc(4),
      headRoot: Buffer.alloc(1),
      headSlot: 0
    },
    overiddes,
    {isMergeableObject: isPlainObject}
  );
}<|MERGE_RESOLUTION|>--- conflicted
+++ resolved
@@ -24,42 +24,11 @@
 import {WinstonLogger} from "@chainsafe/lodestar-utils/lib/logger";
 
 describe("sync utils", function () {
-<<<<<<< HEAD
 
   describe("get highest common slot", function () {
     it("no pears", function () {
       const result = getHighestCommonSlot([]);
       expect(result).to.be.equal(0);
-=======
-   
-  describe("get initial sync target epoch", function () {
-    it("should obtain target epoch", function () {
-      const peers: IReputation[] = [
-        generateReputation(3),
-        generateReputation(1),
-        generateReputation(2),
-      ];
-      const result = getInitalSyncTargetEpoch(peers, {epoch: 0, root: Buffer.alloc(0)});
-      expect(result).to.be.equal(1);
-      const result1 = getInitalSyncTargetEpoch(peers, {epoch: 2, root: Buffer.alloc(0)});
-      expect(result1).to.be.equal(3);
-      const result2 = getInitalSyncTargetEpoch(peers, {epoch: 3, root: Buffer.alloc(0)});
-      expect(result2).to.be.equal(3);
-    });
-
-    it("should obtain target epoch with incomplete hello statuses", function () {
-      const peers: IReputation[] = [
-        {
-          latestStatus: null,
-          latestMetadata: null,
-          score: 1
-        },
-        generateReputation(1),
-        generateReputation(2),
-      ];
-      const result = getInitalSyncTargetEpoch(peers, {epoch: 0, root: Buffer.alloc(0)});
-      expect(result).to.be.equal(1);
->>>>>>> 90423b41
     });
 
     it("no statuses", function () {
@@ -166,7 +135,6 @@
     
   });
 
-<<<<<<< HEAD
   describe("targetSlotToBlockChunks process", function () {
     
     let chainStub: SinonStubbedInstance<IBeaconChain>;
@@ -183,22 +151,6 @@
         collect
       );
       expect(chunks.length).to.be.equal(1);
-=======
-  describe("get blocks from peer", function () {
-
-    it("should get block range from peer", async function () {
-      const rpcStub = sinon.createStubInstance(ReqResp);
-      rpcStub.beaconBlocksByRange
-        .withArgs(sinon.match.any, sinon.match.any)
-        .resolves([generateEmptySignedBlock()]);
-      const result = await getBlockRangeFromPeer(
-        rpcStub,
-        {id: sinon.createStubInstance(PeerId)} as unknown as PeerInfo,
-        {start: 1, end: 4}
-      );
-      expect(result.length).to.be.greaterThan(0);
-      expect(rpcStub.beaconBlocksByRange.calledOnce).to.be.true;
->>>>>>> 90423b41
     });
 
     it("should work target greater than epoch slots", async function () {
@@ -238,7 +190,6 @@
       expect(result.length).to.be.equal(0);
     });
 
-<<<<<<< HEAD
     it("happy path", async function () {
       getPeersStub.resolves([{}]);
       getBlockRangeStub.resolves([generateEmptySignedBlock()]);
@@ -249,26 +200,12 @@
       );
       expect(result.length).to.be.equal(1);
       expect(getBlockRangeStub.calledOnce).to.be.true;
-=======
-    it("should return false because of out of date finalized checkpoint", function() {
-      const peerStatus: Status = {
-        finalizedEpoch: 5,
-        finalizedRoot: Buffer.alloc(32),
-        forkDigest: Buffer.alloc(4),
-        headRoot: Buffer.alloc(32),
-        headSlot: 0,
-      };
-      const state: BeaconState = generateState();
-      state.finalizedCheckpoint.epoch = 10;
-      expect(isValidPeerForInitSync(config, state, peerStatus)).to.be.false;
->>>>>>> 90423b41
     });
     
   });
   
   describe("block process", function () {
 
-<<<<<<< HEAD
     let chainStub: SinonStubbedInstance<IBeaconChain>;
     
     beforeEach(function () {
@@ -281,19 +218,6 @@
         processSyncBlocks(chainStub, sinon.createStubInstance(WinstonLogger))
       );
       expect(chainStub.receiveBlock.calledTwice).to.be.true;
-=======
-    it("should return true", function() {
-      const peerStatus: Status = {
-        finalizedEpoch: 10,
-        finalizedRoot: Buffer.alloc(32),
-        forkDigest: Buffer.alloc(4),
-        headRoot: Buffer.alloc(32),
-        headSlot: 0,
-      };
-      const state: BeaconState = generateState();
-      state.finalizedCheckpoint.epoch = 5;
-      expect(isValidPeerForInitSync(config, state, peerStatus)).to.be.true;
->>>>>>> 90423b41
     });
     
   });
@@ -304,6 +228,7 @@
   return deepmerge(
     {
       score: 1,
+      latestMetadata: null,
       latestStatus: {
         finalizedEpoch: 0,
         finalizedRoot: Buffer.alloc(1),
@@ -317,21 +242,12 @@
   );
 }
 
-<<<<<<< HEAD
 function generateStatus(overiddes: Partial<Status>): Status {
   return deepmerge(
     {
       finalizedEpoch: 0,
-=======
-function generateReputation(finalizedEpoch: Epoch): IReputation {
-  return {
-    score: 1,
-    latestMetadata: null,
-    latestStatus: {
-      finalizedEpoch: finalizedEpoch || 0,
->>>>>>> 90423b41
       finalizedRoot: Buffer.alloc(1),
-      forkDigest: Buffer.alloc(4),
+      headForkVersion: Buffer.alloc(4),
       headRoot: Buffer.alloc(1),
       headSlot: 0
     },
