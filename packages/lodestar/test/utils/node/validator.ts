--- conflicted
+++ resolved
@@ -3,35 +3,12 @@
 import {LevelDbController} from "../../../src/db/controller";
 import {Keypair, PrivateKey} from "@chainsafe/bls";
 import {ApiClientOverInstance, interopKeypair, Validator} from "@chainsafe/lodestar-validator/lib";
-<<<<<<< HEAD
-import {LogLevel, WinstonLogger, ILogger} from "@chainsafe/lodestar-utils";
-=======
 import {intDiv, LogLevel, WinstonLogger} from "@chainsafe/lodestar-utils";
->>>>>>> bef7dd09
 import tmp from "tmp";
 import {ValidatorApi} from "../../../src/api/impl/validator";
 import {BeaconApi} from "../../../src/api/impl/beacon";
 import {NodeApi} from "../../../src/api/impl/node/node";
-import {toHexString} from "@chainsafe/ssz";
 
-<<<<<<< HEAD
-export function getDevValidators(node: BeaconNode, count = 8): Validator[] {
-  return Array.from({length: count}, (v, index) => {
-    return getDevValidator({node, index});
-  });
-}
-
-export function getDevValidator({
-  node,
-  index,
-  logger
-}: {
-  node: BeaconNode;
-  index: number;
-  logger?: ILogger;
-}): Validator {
-  if (!logger) logger = new WinstonLogger({level: LogLevel.warn});
-=======
 export function getDevValidators(node: BeaconNode, count = 8, validatorClientCount = 1): Validator[] {
   const validatorsPerValidatorClient = intDiv(count, validatorClientCount);
   const vcs = [];
@@ -60,7 +37,6 @@
 
 export function getDevValidator(node: BeaconNode, startIndex: number, count: number): Validator {
   const logger=new WinstonLogger({level: LogLevel.debug, module: "validator"});
->>>>>>> bef7dd09
   const tmpDir = tmp.dirSync({unsafeCleanup: true});
   return new Validator({
     config: node.config,
