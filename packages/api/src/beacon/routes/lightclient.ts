--- conflicted
+++ resolved
@@ -62,12 +62,8 @@
  * Define javascript values for each route
  */
 export const routesData: RoutesData<Api> = {
-<<<<<<< HEAD
-  getStateProof: {url: "/eth/v1/beacon/light_client/proof/:stateId", method: "GET"},
-  getStateSingleProof: {url: "/eth/v1/beacon/light_client/single_proof/:stateId", method: "GET"},
-=======
+  getStateSingleProof: {url: "/eth/v1/beacon/light_client/single_proof/{state_id}", method: "GET"},
   getStateProof: {url: "/eth/v1/beacon/light_client/proof/{state_id}", method: "GET"},
->>>>>>> 9254e72a
   getUpdates: {url: "/eth/v1/beacon/light_client/updates", method: "GET"},
   getOptimisticUpdate: {url: "/eth/v1/beacon/light_client/optimistic_update/", method: "GET"},
   getFinalityUpdate: {url: "/eth/v1/beacon/light_client/finality_update/", method: "GET"},
@@ -76,12 +72,8 @@
 
 /* eslint-disable @typescript-eslint/naming-convention */
 export type ReqTypes = {
-<<<<<<< HEAD
-  getStateProof: {params: {stateId: string}; query: {paths: string[]}};
-  getStateSingleProof: {params: {stateId: string}; query: {gindex: number}};
-=======
+  getStateSingleProof: {params: {state_id: string}; query: {gindex: number}};
   getStateProof: {params: {state_id: string}; query: {paths: string[]}};
->>>>>>> 9254e72a
   getUpdates: {query: {start_period: number; count: number}};
   getOptimisticUpdate: ReqEmpty;
   getFinalityUpdate: ReqEmpty;
@@ -97,9 +89,9 @@
     },
 
     getStateSingleProof: {
-      writeReq: (stateId, gindex) => ({params: {stateId}, query: {gindex}}),
-      parseReq: ({params, query}) => [params.stateId, query.gindex],
-      schema: {params: {stateId: Schema.StringRequired}, body: Schema.UintRequired},
+      writeReq: (state_id, gindex) => ({params: {state_id}, query: {gindex}}),
+      parseReq: ({params, query}) => [params.state_id, query.gindex],
+      schema: {params: {state_id: Schema.StringRequired}, body: Schema.UintRequired},
     },
 
     getUpdates: {
