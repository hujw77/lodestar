--- conflicted
+++ resolved
@@ -74,15 +74,13 @@
       args: [[{validatorIndex: 1, syncCommitteeIndices: [2], untilEpoch: 3}]],
       res: undefined,
     },
-<<<<<<< HEAD
+    prepareBeaconProposer: {
+      args: [[{validatorIndex: "1", feeRecipient: "0xa94f5374fce5edbc8e2a8697c15331677e6ebf0b"}]],
+      res: undefined,
+    },
     getLiveness: {
       args: [[0], 0],
       res: {data: []},
-=======
-    prepareBeaconProposer: {
-      args: [[{validatorIndex: "1", feeRecipient: "0xa94f5374fce5edbc8e2a8697c15331677e6ebf0b"}]],
-      res: undefined,
->>>>>>> c1ed45d8
     },
   });
 
