--- conflicted
+++ resolved
@@ -14,15 +14,12 @@
   return {
     urls: args["execution.urls"],
     timeout: args["execution.timeout"],
-<<<<<<< HEAD
     retryAttempts: args["execution.retryAttempts"],
     retryDelay: args["execution.retryDelay"],
-=======
     /**
      * jwtSecret is parsed as hex instead of bytes because the merge with defaults
      * in beaconOptions messes up the bytes array as as index => value object
      */
->>>>>>> c1ed45d8
     jwtSecretHex: args["jwt-secret"]
       ? extractJwtHexSecret(fs.readFileSync(args["jwt-secret"], "utf-8").trim())
       : undefined,
