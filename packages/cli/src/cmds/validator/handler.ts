import {AbortController} from "@chainsafe/abort-controller";
import {LevelDbController} from "@chainsafe/lodestar-db";
import {SignerType, Signer, SlashingProtection, Validator} from "@chainsafe/lodestar-validator";
import {getMetrics, MetricsRegister} from "@chainsafe/lodestar-validator";
import {KeymanagerServer, KeymanagerApi} from "@chainsafe/lodestar-keymanager-server";
import {RegistryMetricCreator, collectNodeJSMetrics, HttpMetricsServer} from "@chainsafe/lodestar";
import {getBeaconConfigFromArgs} from "../../config";
import {IGlobalArgs} from "../../options";
import {YargsError, getDefaultGraffiti, initBLS, mkdir, getCliLogger} from "../../util";
import {onGracefulShutdown} from "../../util";
import {getVersion, getVersionGitData} from "../../util/version";
import {getBeaconPaths} from "../beacon/paths";
import {getValidatorPaths} from "./paths";
import {IValidatorCliArgs, validatorMetricsDefaultOptions} from "./options";
import {getLocalSecretKeys, getExternalSigners, groupExternalSignersByUrl} from "./keys";

/**
 * Runs a validator client.
 */
export async function validatorHandler(args: IValidatorCliArgs & IGlobalArgs): Promise<void> {
  await initBLS();

  const graffiti = args.graffiti || getDefaultGraffiti();
  const enableDoppelganger = args.enableDoppelganger;
  const doppelgangerEpochsToCheck = args.doppelgangerEpochsToCheck;

  const validatorPaths = getValidatorPaths(args);
  const beaconPaths = getBeaconPaths(args);
  const config = getBeaconConfigFromArgs(args);

  const logger = getCliLogger(args, beaconPaths, config);

  const version = getVersion();
  const gitData = getVersionGitData();
  logger.info("Lodestar", {version: version, network: args.network});

  const dbPath = validatorPaths.validatorsDbDir;
  mkdir(dbPath);

  const onGracefulShutdownCbs: (() => Promise<void> | void)[] = [];
  onGracefulShutdown(async () => {
    for (const cb of onGracefulShutdownCbs) await cb();
  }, logger.info.bind(logger));

  const signers: Signer[] = [];

  // Read remote keys
  const externalSigners = await getExternalSigners(args);
  if (externalSigners.length > 0) {
    logger.info(`Using ${externalSigners.length} external keys`);
    for (const {externalSignerUrl, pubkeyHex} of externalSigners) {
      signers.push({
        type: SignerType.Remote,
        pubkeyHex: pubkeyHex,
        externalSignerUrl,
      });
    }

    // Log pubkeys for auditing, grouped by signer URL
    for (const {externalSignerUrl, pubkeysHex} of groupExternalSignersByUrl(externalSigners)) {
      logger.info(`External signer URL: ${externalSignerUrl}`);
      for (const pubkeyHex of pubkeysHex) {
        logger.info(pubkeyHex);
      }
    }
  }

  // Read local keys
  else {
    const {secretKeys, unlockSecretKeys} = await getLocalSecretKeys(args);
    if (secretKeys.length > 0) {
      // Log pubkeys for auditing
      logger.info(`Decrypted ${secretKeys.length} local keystores`);
      for (const secretKey of secretKeys) {
        logger.info(secretKey.toPublicKey().toHex());
        signers.push({
          type: SignerType.Local,
          secretKey,
        });
      }

      onGracefulShutdownCbs.push(() => unlockSecretKeys?.());
    }
  }

  // Ensure the validator has at least one key

  if (signers.length === 0) {
    throw new YargsError("No signers found with current args");
  }

  // This AbortController interrupts the sleep() calls when waiting for genesis
  const controller = new AbortController();
  onGracefulShutdownCbs.push(async () => controller.abort());

  const dbOps = {
    config,
    controller: new LevelDbController({name: dbPath}, {logger}),
  };
  const slashingProtection = new SlashingProtection(dbOps);

  // Create metrics registry if metrics are enabled
  // Send version and network data for static registries

  const register = args["metrics.enabled"] ? new RegistryMetricCreator() : null;
  const metrics =
    register &&
    getMetrics((register as unknown) as MetricsRegister, {
      semver: gitData.semver ?? "-",
      branch: gitData.branch ?? "-",
      commit: gitData.commit ?? "-",
      version,
      network: args.network,
    });

  // Start metrics server if metrics are enabled.
  // Collect NodeJS metrics defined in the Lodestar repo

  if (metrics) {
    collectNodeJSMetrics(register);

    const port = args["metrics.port"] ?? validatorMetricsDefaultOptions.port;
    const address = args["metrics.address"] ?? validatorMetricsDefaultOptions.address;
    const metricsServer = new HttpMetricsServer({port, address}, {register, logger});

    onGracefulShutdownCbs.push(() => metricsServer.stop());
    await metricsServer.start();
  }

  // This promise resolves once genesis is available.
  // It will wait for genesis, so this promise can be potentially very long

  const validator = await Validator.initializeFromBeaconNode(
    {
      dbOps,
      slashingProtection,
      api: args.server,
      logger,
      signers,
      graffiti,
<<<<<<< HEAD
      enableDoppelganger,
      doppelgangerEpochsToCheck,
=======
      afterBlockDelaySlotFraction: args.afterBlockDelaySlotFraction,
>>>>>>> 28e2c74c
    },
    controller.signal,
    metrics
  );

  onGracefulShutdownCbs.push(() => validator.stop());
  await validator.start();

  // Start keymanager API backend
  // Only if keymanagerEnabled flag is set to true
  if (args.keymanagerEnabled) {
    if (!args.importKeystoresPath || args.importKeystoresPath.length === 0) {
      throw new YargsError("For keymanagerEnabled must set importKeystoresPath to at least 1 path");
    }

    // Use the first path in importKeystoresPath as directory to write keystores
    // KeymanagerApi must ensure that the path is a directory and not a file
    const firstImportKeystorePath = args.importKeystoresPath[0];

    const keymanagerApi = new KeymanagerApi(validator, firstImportKeystorePath);

    const keymanagerServer = new KeymanagerServer(
      {
        host: args.keymanagerHost,
        port: args.keymanagerPort,
        cors: args.keymanagerCors,
        isAuthEnabled: args.keymanagerAuthEnabled,
        tokenDir: dbPath,
      },
      {config, logger, api: keymanagerApi}
    );
    onGracefulShutdownCbs.push(() => keymanagerServer.close());
    await keymanagerServer.listen();
  }
}<|MERGE_RESOLUTION|>--- conflicted
+++ resolved
@@ -138,12 +138,9 @@
       logger,
       signers,
       graffiti,
-<<<<<<< HEAD
       enableDoppelganger,
       doppelgangerEpochsToCheck,
-=======
       afterBlockDelaySlotFraction: args.afterBlockDelaySlotFraction,
->>>>>>> 28e2c74c
     },
     controller.signal,
     metrics
