--- conflicted
+++ resolved
@@ -70,12 +70,7 @@
   // Note that (2) means that the current light client design needs finality.
   // It may be changed to re-organizable light client design. See the on-going issue eth2.0-specs#2182.
   if (
-<<<<<<< HEAD
-    sumBits(update.syncCommitteeAggregate.syncCommitteeBits) * 3 >=
-      update.syncCommitteeAggregate.syncCommitteeBits.bitLen * 2 &&
-=======
-    sumBits(update.syncAggregate.syncCommitteeBits) * 3 >= update.syncAggregate.syncCommitteeBits.length * 2 &&
->>>>>>> 2a530d83
+    sumBits(update.syncAggregate.syncCommitteeBits) * 3 >= update.syncAggregate.syncCommitteeBits.bitLen * 2 &&
     !isEmptyHeader(update.finalizedHeader)
   ) {
     applyLightClientUpdate(store.snapshot, update);
