/**
 * @module chain/stateTransition/util
 */

import {hash} from "@chainsafe/ssz";

import {
  BeaconState,
  ValidatorIndex,
  Hash,
} from "@chainsafe/eth2.0-types";
import {IBeaconConfig} from "@chainsafe/eth2.0-config";
import {intToBytes,intDiv} from "@chainsafe/eth2.0-utils";

import {getCurrentEpoch} from "./epoch";
import {getSeed, computeShuffledIndex} from "./seed";
import {DomainType} from "../constants";
import {getActiveValidatorIndices} from ".";
import assert from "assert";




/**
 * Return the beacon proposer index at ``state.slot``.
 */
export function getBeaconProposerIndex(config: IBeaconConfig, state: BeaconState): ValidatorIndex {
  const currentEpoch = getCurrentEpoch(config, state);
  const seed = hash(Buffer.concat([
    getSeed(config, state, currentEpoch, DomainType.BEACON_PROPOSER),
    intToBytes(state.slot, 8)
  ]));
  const indices = getActiveValidatorIndices(state, currentEpoch);
  return computeProposerIndex(config, state, indices, seed);
}

/**
 * Return from ``indices`` a random index sampled by effective balance.
 */
export function computeProposerIndex(config: IBeaconConfig, state: BeaconState, indices: ValidatorIndex[], seed: Hash):
ValidatorIndex {
  assert(indices.length > 0);
  const MAX_RANDOM_BYTE = 2**8 - 1;
  let i = 0;
  /* eslint-disable-next-line no-constant-condition */
  while (true) {
    const candidateIndex = indices[computeShuffledIndex(config, i % indices.length, indices.length, seed)];
    const randByte = hash(Buffer.concat([
      seed,
      intToBytes(intDiv(i, 32), 8),
    ]))[i % 32];
    const effectiveBalance = state.validators[candidateIndex].effectiveBalance;
<<<<<<< HEAD
    if (effectiveBalance.muln(MAX_RANDOM_BYTE).gte(config.params.MAX_EFFECTIVE_BALANCE.muln(randByte))) {
=======
    if (effectiveBalance * 255n >= (config.params.MAX_EFFECTIVE_BALANCE * BigInt(randByte))) {
>>>>>>> ebb93de9
      return candidateIndex;
    }
    i += 1;
    if (i === indices.length) {
      return -1;
    }
  }
}<|MERGE_RESOLUTION|>--- conflicted
+++ resolved
@@ -40,7 +40,7 @@
 export function computeProposerIndex(config: IBeaconConfig, state: BeaconState, indices: ValidatorIndex[], seed: Hash):
 ValidatorIndex {
   assert(indices.length > 0);
-  const MAX_RANDOM_BYTE = 2**8 - 1;
+  const MAX_RANDOM_BYTE = BigInt(2**8 - 1);
   let i = 0;
   /* eslint-disable-next-line no-constant-condition */
   while (true) {
@@ -50,11 +50,7 @@
       intToBytes(intDiv(i, 32), 8),
     ]))[i % 32];
     const effectiveBalance = state.validators[candidateIndex].effectiveBalance;
-<<<<<<< HEAD
-    if (effectiveBalance.muln(MAX_RANDOM_BYTE).gte(config.params.MAX_EFFECTIVE_BALANCE.muln(randByte))) {
-=======
-    if (effectiveBalance * 255n >= (config.params.MAX_EFFECTIVE_BALANCE * BigInt(randByte))) {
->>>>>>> ebb93de9
+    if (effectiveBalance * MAX_RANDOM_BYTE >= (config.params.MAX_EFFECTIVE_BALANCE * BigInt(randByte))) {
       return candidateIndex;
     }
     i += 1;
