--- conflicted
+++ resolved
@@ -198,29 +198,12 @@
     nextSyncCommittee: SyncCommittee,
     nextSyncCommitteeBranch: new VectorCompositeType(Bytes32, NEXT_SYNC_COMMITTEE_DEPTH),
     finalizedHeader: phase0Ssz.BeaconBlockHeader,
-<<<<<<< HEAD
     finalityBranch: new VectorCompositeType(Bytes32, FINALIZED_ROOT_DEPTH),
-    syncCommitteeAggregate: SyncAggregate,
-    forkVersion: Version,
-  },
-  {typeName: "LightClientUpdate", jsonCase: "eth2"}
-);
-=======
-    finalityBranch: new VectorType({elementType: Bytes32, length: FINALIZED_ROOT_DEPTH}),
     syncAggregate: SyncAggregate,
     forkVersion: Version,
   },
-  casingMap: {
-    attestedHeader: "attested_header",
-    nextSyncCommittee: "next_sync_committee",
-    nextSyncCommitteeBranch: "next_sync_committee_branch",
-    finalizedHeader: "finalized_header",
-    finalityBranch: "finality_branch",
-    syncAggregate: "sync_aggregate",
-    forkVersion: "fork_version",
-  },
-});
->>>>>>> 2a530d83
+  {typeName: "LightClientUpdate", jsonCase: "eth2"}
+);
 
 export const LightClientStore = new ContainerType(
   {
