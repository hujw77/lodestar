.__testdb
node_modules/
lib
.nyc_output/
coverage/**
.DS_Store
*.swp
.idea
beaconchain
lodestar-db
lodestar-config.toml
keys/
test-db
yarn-error.log
package-lock.json
LodestarValidatorDB/
*.log
data
validators
*.tsbuildinfo
**/coverage
**/node_modules
**/lib
**/.nyc_output
.tmp
.vscode

# Docs, only ignore typedoc generated
packages/**/docs
docs/packages
docs/contributing.md
docs/assets
/site

# Testnet artifacts
.lodestar
.witti
genesis.ssz
witti.json
altona.json
medalla.json
.altona
<<<<<<< HEAD
.medalla
=======
packages/lodestar/.tmpdb/
>>>>>>> db6dfbdf

# Wallet CLI artifacts
.pass<|MERGE_RESOLUTION|>--- conflicted
+++ resolved
@@ -40,11 +40,8 @@
 altona.json
 medalla.json
 .altona
-<<<<<<< HEAD
 .medalla
-=======
 packages/lodestar/.tmpdb/
->>>>>>> db6dfbdf
 
 # Wallet CLI artifacts
 .pass