### ChainSafe ETH2.0 Projects
Note:
There is a lot of work being done that are core infrastructural pieces for Eth2.0. Contributions to any of the below repositories would be greatly appreciated. All the libraries are written in TypeScript (or in the process of being converted from pure JS to TypeScript):
<br />
-- [PM / Meta Repo](https://github.com/ChainSafe/Sharding)<br />
|-- [Beacon Chain](https://github.com/ChainSafe/lodestar)<br />
|-- [Validator Client](https://github.com/ChainSafe/Validator-Client)<br />
|-- [Simple Serialize (SSZ)](https://github.com/ChainSafe/ssz-js)<br />
|-- [BLS Singatures and Signature Aggregation](https://github.com/ChainSafe/bls-js)<br />
|-- [Hobbits](https://github.com/ChainSafe/hobbits-ts)<br />
|-- [Gossipsub](https://github.com/ChainSafe/gossipsub-js)<br />

[![](https://img.shields.io/travis/com/ChainSafe/lodestar/master.svg?label=master&logo=travis "Master Branch (Travis)")](https://travis-ci.com/ChainSafe/lodestar)
[![](https://badges.gitter.im/chainsafe/lodestar.svg)](https://gitter.im/chainsafe/lodestar?utm_source=badge&utm_medium=badge&utm_campaign=pr-badge&utm_content=badge)
[![codecov](https://codecov.io/gh/ChainSafe/lodestar/branch/master/graph/badge.svg)](https://codecov.io/gh/ChainSafe/lodestar)
[![Maintainability](https://api.codeclimate.com/v1/badges/678099476c401e1af503/maintainability)](https://codeclimate.com/github/ChainSafe/lodestar/maintainability)
![ETH2.0_Spec_Version 0.3.0](https://img.shields.io/badge/ETH2.0_Spec_Version-0.3.0-2e86c1.svg)

# Overview
The goal of this repository is to provide an implementation of the beacon chain. As even the Ethereum Core dev team don't know how the finalized beacon chain
will be implemented, this is our contribution to the effort to transitioning Ethereum from a PoW blockchain to a PoS blockchain.

## What you need
You will need to go over the [specification](https://github.com/ethereum/eth2.0-specs). You will also need to have a [basic understanding of sharding](https://github.com/ethereum/wiki/wiki/Sharding-FAQs). Note that that the specification is an ongoing document and will get outdated. The reference implementation by the Ethereum development team is written in Python and can be found [here](https://github.com/ethereum/beacon_chain).

## Run
1. `yarn install`
2. `yarn test`

<<<<<<< HEAD
# Building
1. If you haven't `yarn install`
2. `yarn build`

One executable is available: `./bin/lodestar` 
=======
## Usage

`./bin/lodestar --help`

### Starting private eth1 chain

`./bin/lodestar eth1:dev -m "vast thought differ pull jewel broom cook wrist tribe word before omit"`

This will start ganache server on `http://127.0.0.1:8545`. For more configuration check `./bin/lodestar eth1:dev --help`

### Starting lodestar beacon chain

`./bin/lodestar beacon --db test-db --eth1RpcUrl http://127.0.0.1:8545 --depositContract <depositContractAddress>`

You will see deposit contract address in console if you used `./bin/lodestar eth1:dev`.

### Making validator deposit

`./bin/lodestar deposit -m "vast thought differ pull jewel broom cook wrist tribe word before omit" -n http://127.0.0.1:8545 -c <depositContractAddress>>`

This will trigger 10 deposits to deposit contract which will trigger beacon chain initialization. Make sure to use same mnemonic which you used to start eth1 network.
>>>>>>> f80e2fe8

## Contributors
If you would like to contribute, please submit an issue or talk to us on our [gitter](https://gitter.im/chainsafe/lodestar-chain).

## Donations
We are a local group of Toronto open source developers. As such, all of our open source work is funded by grants. We all take the time out of our hectic lives to contribute to the Ethereum ecosystem.
If you want to donate, you can send us ETH at the following address: 0xBceDE714283f348EBB3e5cBaF8A947Cab3C8bE8d<|MERGE_RESOLUTION|>--- conflicted
+++ resolved
@@ -27,16 +27,10 @@
 1. `yarn install`
 2. `yarn test`
 
-<<<<<<< HEAD
-# Building
+## Usage
 1. If you haven't `yarn install`
 2. `yarn build`
-
-One executable is available: `./bin/lodestar` 
-=======
-## Usage
-
-`./bin/lodestar --help`
+3. `./bin/lodestar --help`
 
 ### Starting private eth1 chain
 
@@ -55,7 +49,6 @@
 `./bin/lodestar deposit -m "vast thought differ pull jewel broom cook wrist tribe word before omit" -n http://127.0.0.1:8545 -c <depositContractAddress>>`
 
 This will trigger 10 deposits to deposit contract which will trigger beacon chain initialization. Make sure to use same mnemonic which you used to start eth1 network.
->>>>>>> f80e2fe8
 
 ## Contributors
 If you would like to contribute, please submit an issue or talk to us on our [gitter](https://gitter.im/chainsafe/lodestar-chain).
