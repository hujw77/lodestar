<<<<<<< HEAD
import {BeaconBlock, bytes48, Slot, ValidatorIndex} from "../types";
import {getRandaoMix, slotToEpoch} from "../chain/stateTransition/util";
import {RpcClient} from "./rpc";
=======
/**
 * @module validator
 */

import ssz from "@chainsafe/ssz";

import {ValidatorIndex, BeaconBlock, BeaconState, bytes48} from "../types";
import {Domain} from "../constants";
import {blsSign} from "../stubs/bls";
import {getDomain, slotToEpoch} from "../chain/stateTransition/util";
import {getEmptyBlock} from "../chain/genesis";
import RPCProvider from "./stubs/rpc";
>>>>>>> faf4716b

export default class BlockProcessingService {
  private validatorIndex: ValidatorIndex;
  private provider: RpcClient;
  private privateKey: bytes48[];

  public constructor(index: ValidatorIndex, provider: RpcClient, privateKey: bytes48[]) {
    this.validatorIndex = index;
    this.provider = provider;
    this.privateKey = privateKey;
  }

  /**
   * IFF a validator is selected construct a block to propose.
   */
  public async buildBlock(slot: Slot): Promise<BeaconBlock> {
    const block = await this.provider.validator.produceBlock(
      slot,
      getRandaoMix(
        await this.provider.beacon.getBeaconState(),
        slotToEpoch(slot)
      )
    );
    //TODO sign block
    await this.provider.validator.publishBlock(block);
    return block;
  }

  // private async assembleHeader(block: BeaconBlock): Promise<BeaconBlock> {
  //   const slot: number = await this.provider.getCurrentSlot();
  //   const prevBlock: BeaconBlock = await this.provider.getCurrentBlock();
  //   const curState: BeaconState = await this.provider.getCurrentState();
  //   // Note: To calculate state_root, the validator should first run the state transition function on an unsigned block
  //   // containing a stub for the state_root. It is useful to be able to run a state transition function that does not
  //   // validate signatures or state root for this purpose.
  //   block.slot = slot;
  //   block.previousBlockRoot = ssz.hashTreeRoot(prevBlock, BeaconBlock);
  //   block.stateRoot = ssz.hashTreeRoot(curState, BeaconState);
  //   // TODO Eth1Data
  //   block.signature = blsSign(
  //     this.privateKey,
  //     ssz.signingRoot(block, BeaconBlock),
  //     getDomain(curState, Domain.BEACON_PROPOSER)
  //   );
  //
  //   return block;
  // }
  //
  // private async assembleBody(block: BeaconBlock): Promise<BeaconBlock> {
  //   return block;
  // }
}<|MERGE_RESOLUTION|>--- conflicted
+++ resolved
@@ -1,8 +1,3 @@
-<<<<<<< HEAD
-import {BeaconBlock, bytes48, Slot, ValidatorIndex} from "../types";
-import {getRandaoMix, slotToEpoch} from "../chain/stateTransition/util";
-import {RpcClient} from "./rpc";
-=======
 /**
  * @module validator
  */
@@ -15,7 +10,9 @@
 import {getDomain, slotToEpoch} from "../chain/stateTransition/util";
 import {getEmptyBlock} from "../chain/genesis";
 import RPCProvider from "./stubs/rpc";
->>>>>>> faf4716b
+import {BeaconBlock, bytes48, Slot, ValidatorIndex} from "../types";
+import {getRandaoMix, slotToEpoch} from "../chain/stateTransition/util";
+import {RpcClient} from "./rpc";
 
 export default class BlockProcessingService {
   private validatorIndex: ValidatorIndex;
