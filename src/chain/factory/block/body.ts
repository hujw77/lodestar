--- conflicted
+++ resolved
@@ -12,20 +12,14 @@
   ZERO_HASH
 } from "../../../constants";
 import {bestVoteData} from "./eth1Data";
-<<<<<<< HEAD
 import {IProgressiveMerkleTree} from "../../../util/merkleTree";
 import {generateDeposits} from "./deposits";
-
-export async function assembleBody(
-  opPool: OpPool,
-  merkleTree: IProgressiveMerkleTree,
-=======
 import {IEth1Notifier} from "../../../eth1";
 
 export async function assembleBody(
   opPool: OpPool,
   eth1: IEth1Notifier,
->>>>>>> a409f9e5
+  merkleTree: IProgressiveMerkleTree,
   currentState: BeaconState,
   randao: bytes96
 ): Promise<BeaconBlockBody> {
