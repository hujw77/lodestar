--- conflicted
+++ resolved
@@ -1,156 +1,3 @@
-<<<<<<< HEAD
-/**
- * @module chain
- */
-
-import assert from "assert";
-import {EventEmitter} from "events";
-import {hashTreeRoot} from "@chainsafe/ssz";
-
-import {BeaconBlock, BeaconState, Deposit, Eth1Data, number64} from "../types";
-import {GENESIS_SLOT, SECONDS_PER_SLOT} from "../constants";
-
-import {BeaconDB} from "../db";
-import {Eth1Notifier} from "../eth1";
-import logger from "../logger";
-
-import {getEmptyBlock, getGenesisBeaconState} from "./genesis";
-
-import {executeStateTransition} from "./stateTransition";
-
-import {LMDGHOST, StatefulDagLMDGHOST} from "./forkChoice";
-
-/**
- * The BeaconChain service deals with processing incoming blocks, advancing a state transition
- * and applying the fork choice rule to update the chain head
- */
-export class BeaconChain extends EventEmitter {
-  public chain: string;
-  public genesisTime: number64;
-  public forkChoice: LMDGHOST;
-  private db: BeaconDB;
-  private eth1: Eth1Notifier;
-  private _latestBlock: BeaconBlock;
-
-  public constructor(opts, {db, eth1}) {
-    super();
-    this.chain = opts.chain;
-    this.db = db;
-    this.eth1 = eth1;
-    this.forkChoice = new StatefulDagLMDGHOST();
-  }
-
-  /**
-   * Start beacon chain processing
-   */
-  public async start(): Promise<void> {
-    try {
-      //TODO unused var
-      //const state = await this.db.getState();
-      await this.db.getState();
-
-    } catch (e) {
-      // if state doesn't exist in the db, the chain maybe hasn't started
-      // listen for eth1 Eth2Genesis event
-      this.eth1.once('eth2genesis', this.initializeChain.bind(this));
-    }
-  }
-
-  /**
-   * Stop beacon chain processing
-   */
-  public async stop(): Promise<void> {}
-
-  /**
-   * Initialize the beacon chain with a genesis beacon state / block
-   */
-  public async initializeChain(
-    genesisTime: number64,
-    genesisDeposits: Deposit[],
-    genesisEth1Data: Eth1Data
-  ): Promise<void> {
-    logger.info('Initializing beacon chain.');
-    const genesisState = getGenesisBeaconState(genesisDeposits, genesisTime, genesisEth1Data);
-    const genesisBlock = getEmptyBlock();
-    genesisBlock.stateRoot = hashTreeRoot(genesisState, BeaconState);
-    this.genesisTime = genesisTime;
-    await this.db.setBlock(genesisBlock);
-    await this.db.setChainHead(genesisState, genesisBlock);
-    await this.db.setJustifiedBlock(genesisBlock);
-    await this.db.setFinalizedBlock(genesisBlock);
-    await this.db.setJustifiedState(genesisState);
-    await this.db.setFinalizedState(genesisState);
-    const genesisRoot = hashTreeRoot(genesisBlock, BeaconBlock);
-    this.forkChoice.addBlock(genesisBlock.slot, genesisRoot, Buffer.alloc(32));
-    this.forkChoice.setJustified(genesisRoot);
-    this.forkChoice.setFinalized(genesisRoot);
-  }
-
-  /**
-   * Pre-process and run the per slot state transition function
-   */
-  public async receiveBlock(block: BeaconBlock): Promise<BeaconState> {
-    let state = await this.db.getState();
-    const isValidBlock = await this.isValidBlock(state, block);
-    assert(isValidBlock);
-
-    state = this.runStateTransition(block, state);
-
-    await this.db.setBlock(block);
-
-    // forward processed block for additional processing
-    this.emit('processedBlock', block);
-
-    this.forkChoice.addBlock(block.slot, hashTreeRoot(block, BeaconBlock), block.previousBlockRoot);
-
-    return state;
-  }
-
-  /**
-   * Update the chain head using LMD GHOST
-   */
-  public async applyForkChoiceRule(): Promise<void> {
-    const state = await this.db.getState();
-    const currentRoot = await this.db.getChainHeadRoot();
-    const headRoot = this.forkChoice.head();
-    if (!currentRoot.equals(headRoot)) {
-      const block = await this.db.getBlock(headRoot);
-      await this.db.setChainHead(state, block);
-    }
-  }
-
-  /**
-   * Ensure that the block is compliant with block processing validity conditions
-   */
-  public async isValidBlock(state: BeaconState, block: BeaconBlock): Promise<boolean> {
-    // The parent block with root block.previous_block_root has been processed and accepted.
-    const hasParent = await this.db.hasBlock(block.previousBlockRoot);
-    if (!hasParent) {
-      return false;
-    }
-    // An Ethereum 1.0 block pointed to by the state.
-    // latest_eth1_data.block_hash has been processed and accepted.
-    // TODO: implement
-
-    // The node's Unix time is greater than or equal to state.
-    // genesis_time + (block.slot - GENESIS_SLOT) * SECONDS_PER_SLOT.
-    const stateSlotTime = state.genesisTime + ((block.slot - GENESIS_SLOT) * SECONDS_PER_SLOT);
-    if (Math.floor(Date.now() / 1000) < stateSlotTime) {
-      return false;
-    }
-
-    return true;
-  }
-
-  private runStateTransition(block: BeaconBlock | null, state: BeaconState): BeaconState {
-    const newState = executeStateTransition(state, block);
-    // TODO any extra processing, eg post epoch
-    // TODO update ffg checkpoints (requires updated state object)
-    return newState;
-  }
-}
-=======
 export * from "./interface";
 export * from "./chain";
-export * from "./forkChoice";
->>>>>>> f25f91fe
+export * from "./forkChoice";